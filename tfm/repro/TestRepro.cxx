--- conflicted
+++ resolved
@@ -149,14 +149,8 @@
    mRequestProcessors(),
    mRegData(),
    mProxy(mStack, 
-<<<<<<< HEAD
-          makeUri(host, *args.mUdpPorts.begin()),
-          false, //<- Force record-route
-          makeRequestProcessorChain(mRequestProcessors, mStore, mRegData,&mStack),
-=======
           mConfig,
           makeRequestProcessorChain(mRequestProcessors, mConfig, mRegData,&mStack),
->>>>>>> 91147254
           makeResponseProcessorChain(mResponseProcessors,mRegData),
           makeTargetProcessorChain(mTargetProcessors,mConfig)),
    mDum(mStack),
