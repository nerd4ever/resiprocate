#ifndef MYCONVERSATIONMANAGER_HXX
#define MYCONVERSATIONMANAGER_HXX

#ifdef USE_SIPXTAPI
#include <os/OsIntTypes.h>
#endif

#if defined(HAVE_CONFIG_H)
  #include "config.h"
#endif

#include <rutil/Data.hxx>
#ifdef USE_SIPXTAPI
#include <resip/recon/SipXConversationManager.hxx>
#endif
#ifdef USE_KURENTO
#include <resip/recon/KurentoConversationManager.hxx>
#endif

#include "reConServerConfig.hxx"

namespace reconserver
{

<<<<<<< HEAD
#ifdef USE_KURENTO
#define PREFER_KURENTO
// FIXME: hard-coded to use Kurento when selected at compile time
// Need to have both USE_KURENTO and USE_SIPXTAPI as we haven't removed
// some references to sipXtapi in parts of the code
class MyConversationManager : public recon::KurentoConversationManager
#else
#define PREFER_SIPXTAPI
class MyConversationManager : public recon::SipXConversationManager
#endif
=======
class MyConversationManager : public recon::ConversationManager
>>>>>>> e8a3dc5e
{
public:

#ifdef PREFER_KURENTO
   MyConversationManager(const ReConServerConfig& config, const resip::Data& kurentoUri, bool autoAnswerEnabled);
   ReConServerConfig mConfig;
#else
   MyConversationManager(bool localAudioEnabled, recon::SipXConversationManager::MediaInterfaceMode mediaInterfaceMode, int defaultSampleRate, int maxSampleRate, bool autoAnswerEnabled);
#endif
   virtual ~MyConversationManager() {};

   virtual void startup();
   
   virtual void onConversationDestroyed(recon::ConversationHandle convHandle) override;
   virtual void onParticipantDestroyed(recon::ParticipantHandle partHandle) override;
   virtual void onParticipantDestroyedKurento(recon::ParticipantHandle partHandle);
   virtual void onDtmfEvent(recon::ParticipantHandle partHandle, int dtmf, int duration, bool up) override;
   virtual void onIncomingParticipant(recon::ParticipantHandle partHandle, const resip::SipMessage& msg, bool autoAnswer, recon::ConversationProfile& conversationProfile) override;
   virtual void onRequestOutgoingParticipant(recon::ParticipantHandle partHandle, const resip::SipMessage& msg, recon::ConversationProfile& conversationProfile) override;
   virtual void onParticipantTerminated(recon::ParticipantHandle partHandle, unsigned int statusCode) override;
   virtual void onParticipantProceeding(recon::ParticipantHandle partHandle, const resip::SipMessage& msg) override;
   virtual void onRelatedConversation(recon::ConversationHandle relatedConvHandle, recon::ParticipantHandle relatedPartHandle,
                                      recon::ConversationHandle origConvHandle, recon::ParticipantHandle origPartHandle) override;
   virtual void onParticipantAlerting(recon::ParticipantHandle partHandle, const resip::SipMessage& msg) override;
   virtual void onParticipantConnected(recon::ParticipantHandle partHandle, const resip::SipMessage& msg) override;
   virtual void onParticipantConnectedConfirmed(recon::ParticipantHandle partHandle, const resip::SipMessage& msg) override;
   virtual void onParticipantRedirectSuccess(recon::ParticipantHandle partHandle) override;
   virtual void onParticipantRedirectFailure(recon::ParticipantHandle partHandle, unsigned int statusCode) override;
   virtual void onParticipantRequestedHold(recon::ParticipantHandle partHandle, bool held) override;
   virtual void displayInfo();

protected:
<<<<<<< HEAD
   virtual void configureRemoteParticipant(recon::KurentoRemoteParticipant *rp) override;
   virtual void onIncomingKurento(recon::ParticipantHandle partHandle, const resip::SipMessage& msg);
   std::list<recon::ConversationHandle> mConversationHandles;
   std::list<recon::ParticipantHandle> mLocalParticipantHandles;
   std::list<recon::ParticipantHandle> mRemoteParticipantHandles;
   std::list<recon::ParticipantHandle> mMediaParticipantHandles;
=======
>>>>>>> e8a3dc5e
   typedef std::map<resip::Data, recon::ConversationHandle> RoomMap;
   RoomMap mRooms;
   bool mAutoAnswerEnabled;
};

}

#endif

/* ====================================================================

 Copyright (c) 2007-2008, Plantronics, Inc.
 All rights reserved.

 Redistribution and use in source and binary forms, with or without
 modification, are permitted provided that the following conditions are 
 met:

 1. Redistributions of source code must retain the above copyright 
    notice, this list of conditions and the following disclaimer. 

 2. Redistributions in binary form must reproduce the above copyright
    notice, this list of conditions and the following disclaimer in the
    documentation and/or other materials provided with the distribution. 

 3. Neither the name of Plantronics nor the names of its contributors 
    may be used to endorse or promote products derived from this 
    software without specific prior written permission. 

 THIS SOFTWARE IS PROVIDED BY THE COPYRIGHT HOLDERS AND CONTRIBUTORS 
 "AS IS" AND ANY EXPRESS OR IMPLIED WARRANTIES, INCLUDING, BUT NOT 
 LIMITED TO, THE IMPLIED WARRANTIES OF MERCHANTABILITY AND FITNESS FOR 
 A PARTICULAR PURPOSE ARE DISCLAIMED. IN NO EVENT SHALL THE COPYRIGHT 
 OWNER OR CONTRIBUTORS BE LIABLE FOR ANY DIRECT, INDIRECT, INCIDENTAL, 
 SPECIAL, EXEMPLARY, OR CONSEQUENTIAL DAMAGES (INCLUDING, BUT NOT 
 LIMITED TO, PROCUREMENT OF SUBSTITUTE GOODS OR SERVICES; LOSS OF USE, 
 DATA, OR PROFITS; OR BUSINESS INTERRUPTION) HOWEVER CAUSED AND ON ANY 
 THEORY OF LIABILITY, WHETHER IN CONTRACT, STRICT LIABILITY, OR TORT 
 (INCLUDING NEGLIGENCE OR OTHERWISE) ARISING IN ANY WAY OUT OF THE USE 
 OF THIS SOFTWARE, EVEN IF ADVISED OF THE POSSIBILITY OF SUCH DAMAGE.

 ==================================================================== */
<|MERGE_RESOLUTION|>--- conflicted
+++ resolved
@@ -22,29 +22,19 @@
 namespace reconserver
 {
 
-<<<<<<< HEAD
 #ifdef USE_KURENTO
 #define PREFER_KURENTO
 // FIXME: hard-coded to use Kurento when selected at compile time
 // Need to have both USE_KURENTO and USE_SIPXTAPI as we haven't removed
 // some references to sipXtapi in parts of the code
-class MyConversationManager : public recon::KurentoConversationManager
 #else
 #define PREFER_SIPXTAPI
-class MyConversationManager : public recon::SipXConversationManager
 #endif
-=======
 class MyConversationManager : public recon::ConversationManager
->>>>>>> e8a3dc5e
 {
 public:
 
-#ifdef PREFER_KURENTO
-   MyConversationManager(const ReConServerConfig& config, const resip::Data& kurentoUri, bool autoAnswerEnabled);
-   ReConServerConfig mConfig;
-#else
-   MyConversationManager(bool localAudioEnabled, recon::SipXConversationManager::MediaInterfaceMode mediaInterfaceMode, int defaultSampleRate, int maxSampleRate, bool autoAnswerEnabled);
-#endif
+   MyConversationManager(const ReConServerConfig& config, const resip::Data& kurentoUri, bool localAudioEnabled, recon::SipXConversationManager::MediaInterfaceMode mediaInterfaceMode, int defaultSampleRate, int maxSampleRate, bool autoAnswerEnabled);
    virtual ~MyConversationManager() {};
 
    virtual void startup();
@@ -68,15 +58,9 @@
    virtual void displayInfo();
 
 protected:
-<<<<<<< HEAD
-   virtual void configureRemoteParticipant(recon::KurentoRemoteParticipant *rp) override;
+   virtual void configureRemoteParticipant(recon::RemoteParticipant *rp) override;
    virtual void onIncomingKurento(recon::ParticipantHandle partHandle, const resip::SipMessage& msg);
-   std::list<recon::ConversationHandle> mConversationHandles;
-   std::list<recon::ParticipantHandle> mLocalParticipantHandles;
-   std::list<recon::ParticipantHandle> mRemoteParticipantHandles;
-   std::list<recon::ParticipantHandle> mMediaParticipantHandles;
-=======
->>>>>>> e8a3dc5e
+   ReConServerConfig mConfig;
    typedef std::map<resip::Data, recon::ConversationHandle> RoomMap;
    RoomMap mRooms;
    bool mAutoAnswerEnabled;
