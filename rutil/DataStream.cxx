--- conflicted
+++ resolved
@@ -23,55 +23,6 @@
 DataBuffer::~DataBuffer()
 {}
 
-#ifndef RESIP_USE_STL_STREAMS
-UInt64 DataBuffer::tellpbuf(void)
-{ 
-	return mStr.size(); 
-}
-
-size_t DataBuffer::readbuf(char *buf, size_t count)
-{
-	if (count <= 0)
-	{
-		return 0;
-	}
-
-	if (!buf)
-	{
-		assert(0);
-		return 0;
-	}
-
-	size_t cursize = mStr.size();
-
-	size_t toread = (cursize < count) ? (cursize) : (count);
-
-	memcpy(buf,mStr.begin(),toread);
-
-	//wow, not efficient.  Just added this function for repro, need to revisit. @TODO.
-	mStr = mStr.substr(toread);
-
-	return toread;
-}
-
-size_t DataBuffer::writebuf(const char *str, size_t count)
-{
-	if( count <= 0 )
-	{
-		return 0;
-	}
-
-	mStr.append(str,count);
-	return count;
-}
-size_t DataBuffer::putbuf(char ch)
-{
-	mStr += ch;
-
-	return 1;
-}
-#endif
-
 int
 DataBuffer::sync()
 {
@@ -94,10 +45,7 @@
 int
 DataBuffer::overflow(int c)
 {
-<<<<<<< HEAD
-=======
 #ifdef RESIP_USE_STL_STREAMS
->>>>>>> 33feb37f
    // sync, but reallocate
    size_t len = pptr() - pbase();
    if (len >= 0)
