--- conflicted
+++ resolved
@@ -45,7 +45,7 @@
 #include <strings.h>
 #endif
 #include <string.h>
-#include "rutil/Assert.h"
+#include <assert.h>
 #include <ctype.h>
 #include "nr_api.h"
 #include "ice_ctx.h"
@@ -241,14 +241,7 @@
     if (*str == '\0')
         ABORT(R_BAD_DATA);
 
-<<<<<<< HEAD
-    resip_assert(nr_ice_candidate_type_names[0] == 0);
-#if __STDC_VERSION__ >= 201112L
-    _Static_assert(nr_ice_candidate_type_names[0] == 0,"Candidate name array is misformatted");
-#endif
-=======
     assert(nr_ice_candidate_type_names[0] == 0);
->>>>>>> 202cae45
 
     for (i = 1; nr_ice_candidate_type_names[i]; ++i) {
         if(!strncasecmp(nr_ice_candidate_type_names[i], str, strlen(nr_ice_candidate_type_names[i]))) {
