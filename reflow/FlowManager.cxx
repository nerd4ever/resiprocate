#ifdef HAVE_CONFIG_H
#include "config.h"
#endif

// !slg! At least for builds in Visual Studio on windows this include needs to be above ASIO and boost includes since inlined shared_from_this has 
// a different linkage signature if included after - haven't investigated the full details as to exactly why this happens
#include <memory>

#include <asio.hpp>
#ifdef USE_SSL
#include <asio/ssl.hpp>
#endif
#include <map>

#include <rutil/Log.hxx>
#include <rutil/Logger.hxx>
#include <rutil/ThreadIf.hxx>
#include <rutil/Random.hxx>
#include <rutil/Timer.hxx>

<<<<<<< HEAD
#ifdef WIN32
#include <srtp.h>
#else
#include <srtp2/srtp.h>
#endif
=======
#include "Srtp2Helper.hxx"
>>>>>>> 10ef0bfc

#ifdef USE_SSL  
#include <openssl/x509.h>
#include <openssl/x509v3.h>
#include "FlowDtlsTimerContext.hxx"
#endif //USE_SSL

#include "FlowManagerSubsystem.hxx"
#include "FlowManager.hxx"

using namespace flowmanager;
using namespace resip;
#ifdef USE_SSL 
using namespace dtls;
#endif 
using namespace std;

#define RESIPROCATE_SUBSYSTEM FlowManagerSubsystem::FLOWMANAGER

#define DTLS_CERT_KEY_LENGTH 4096

namespace flowmanager
{
class IOServiceThread : public ThreadIf
{
public:
   IOServiceThread(asio::io_service& ioService) : mIOService(ioService) {}

   virtual ~IOServiceThread() {}

   virtual void thread()
   {
      mIOService.run();
   }
private:
   asio::io_service& mIOService;
};
}

FlowManager::FlowManager()
#ifdef USE_SSL
   : 
   mSslContext(asio::ssl::context::sslv23),
   mClientCert(0),
   mClientKey(0),
   mDtlsFactory(0)
#endif  
{
   mIOServiceWork = new asio::io_service::work(mIOService);
   mIOServiceThread = new IOServiceThread(mIOService);
   mIOServiceThread->run();

#ifdef USE_SSL
   // Setup SSL context
   asio::error_code ec; 
   mSslContext.set_verify_mode(asio::ssl::context::verify_peer | 
                               asio::ssl::context::verify_fail_if_no_peer_cert);
#define VERIFY_FILE "ca.pem"
   mSslContext.load_verify_file(VERIFY_FILE, ec);   // TODO make a setting
   if(ec)
   {
      ErrLog(<< "Unable to load verify file: " << VERIFY_FILE << ", error=" << ec.value() << "(" << ec.message() << ")");
   }
#endif 

   // Initialize SRTP 
   srtp_err_status_t status = srtp_init();
   if(status && status != srtp_err_status_bad_param)  // Note: err_status_bad_param happens if srtp_init is called twice - we allow this for test programs
   {
      ErrLog(<< "Unable to initialize SRTP engine, error code=" << status);
      throw FlowManagerException("Unable to initialize SRTP engine", __FILE__, __LINE__);
   }
   status = srtp_install_event_handler(FlowManager::srtpEventHandler);   
}
  

FlowManager::~FlowManager()
{
   delete mIOServiceWork;
   mIOServiceThread->join();
   delete mIOServiceThread;
 
 #ifdef USE_SSL
   if(mDtlsFactory) delete mDtlsFactory;
   if(mClientCert) X509_free(mClientCert);
   if(mClientKey) EVP_PKEY_free(mClientKey);
 #endif 
}

#ifdef USE_SSL
void 
FlowManager::initializeDtlsFactory(const char* certAor)
{
   if(mDtlsFactory)
   {
      ErrLog(<< "initializeDtlsFactory called when DtlsFactory is already initialized.");    
      return;
   }

   Data aor(certAor);  
   if(createCert(aor, 365 /* expireDays */, DTLS_CERT_KEY_LENGTH /* keyLen */, mClientCert, mClientKey))
   {
      FlowDtlsTimerContext* timerContext = new FlowDtlsTimerContext(mIOService);
      mDtlsFactory = new DtlsFactory(std::unique_ptr<DtlsTimerContext>(timerContext), mClientCert, mClientKey);
      resip_assert(mDtlsFactory);
   }
   else
   {
      ErrLog(<< "Unable to create a client cert, cannot use Dtls-Srtp.");    
   }   
}
#endif 

void
FlowManager::srtpEventHandler(srtp_event_data_t *data) 
{
   switch(data->event) {
   case event_ssrc_collision:
     WarningLog(<< "SRTP SSRC collision");
     break;
   case event_key_soft_limit:
     WarningLog(<< "SRTP key usage soft limit reached");
     break;
   case event_key_hard_limit:
     WarningLog(<< "SRTP key usage hard limit reached");
     break;
   case event_packet_index_limit:
     WarningLog(<< "SRTP packet index limit reached");
     break;
   default:
     WarningLog(<< "SRTP unknown event reported to handler");
   }
 }
 
MediaStream* 
FlowManager::createMediaStream(MediaStreamHandler& mediaStreamHandler,
                               const StunTuple& localBinding, 
                               bool rtcpEnabled,
                               MediaStream::NatTraversalMode natTraversalMode,
                               const char* natTraversalServerHostname, 
                               unsigned short natTraversalServerPort, 
                               const char* stunUsername,
                               const char* stunPassword,
                               bool forceCOMedia,
                               std::shared_ptr<FlowContext> context)
{
   MediaStream* newMediaStream = 0;
   if(rtcpEnabled)
   {
      StunTuple localRtcpBinding(localBinding.getTransportType(), localBinding.getAddress(), localBinding.getPort() + 1);
      newMediaStream = new MediaStream(mIOService,
#ifdef USE_SSL
                                       mSslContext,
#endif
                                       mediaStreamHandler,
                                       localBinding,
                                       localRtcpBinding,
#ifdef USE_SSL
                                       mDtlsFactory,
#endif 
                                       natTraversalMode,
                                       natTraversalServerHostname, 
                                       natTraversalServerPort, 
                                       stunUsername, 
                                       stunPassword,
                                       forceCOMedia,
                                       mRtcpEventLoggingHandler,
                                       std::move(context));
   }
   else
   {
      StunTuple rtcpDisabled;  // Default constructor sets transport type to None - this signals Rtcp is disabled
      newMediaStream = new MediaStream(mIOService,
#ifdef USE_SSL
                                       mSslContext, 
#endif
                                       mediaStreamHandler, 
                                       localBinding, 
                                       rtcpDisabled, 
#ifdef USE_SSL
                                       mDtlsFactory,
#endif 
                                       natTraversalMode, 
                                       natTraversalServerHostname, 
                                       natTraversalServerPort, 
                                       stunUsername, 
                                       stunPassword,
                                       forceCOMedia,
                                       nullptr,
                                       std::move(context));
   }
   return newMediaStream;
}

#ifdef USE_SSL 
int 
FlowManager::createCert(const resip::Data& pAor, int expireDays, int keyLen, X509*& outCert, EVP_PKEY*& outKey )
{
   int ret;
   
   Data aor = "sip:" + pAor;
   
   // Make sure that necessary algorithms exist:
   resip_assert(EVP_sha1());

   BIGNUM *bn;
   bn = BN_new();
   BN_set_word(bn, RSA_F4);

   RSA *rsa;
   rsa = RSA_new();
   resip_assert(rsa);

   ret = RSA_generate_key_ex(rsa, keyLen, bn, NULL);
   BN_free(bn);
   resip_assert(ret);    // couldn't make key pair
   
   EVP_PKEY* privkey = EVP_PKEY_new();
   resip_assert(privkey);
   ret = EVP_PKEY_set1_RSA(privkey, rsa);
   resip_assert(ret);

   X509* cert = X509_new();
   resip_assert(cert);
   
   X509_NAME* subject = X509_NAME_new();
   X509_EXTENSION* ext = X509_EXTENSION_new();
   
   // set version to X509v3 (starts from 0)
   X509_set_version(cert, 2L);
   
   int serial = Random::getRandom();  // get an int worth of randomness
   resip_assert(sizeof(int)==4);
   ASN1_INTEGER_set(X509_get_serialNumber(cert),serial);
   
//    ret = X509_NAME_add_entry_by_txt( subject, "O",  MBSTRING_ASC, 
//                                      (unsigned char *) domain.data(), domain.size(), 
//                                      -1, 0);
   resip_assert(ret);
   ret = X509_NAME_add_entry_by_txt( subject, "CN", MBSTRING_ASC, 
                                     (unsigned char *) aor.data(), aor.size(), 
                                     -1, 0);
   resip_assert(ret);
   
   ret = X509_set_issuer_name(cert, subject);
   resip_assert(ret);
   ret = X509_set_subject_name(cert, subject);
   resip_assert(ret);
   
   const long duration = 60*60*24*expireDays;   
   X509_gmtime_adj(X509_get_notBefore(cert),0);
   X509_gmtime_adj(X509_get_notAfter(cert), duration);
   
   ret = X509_set_pubkey(cert, privkey);
   resip_assert(ret);
   
   Data subjectAltNameStr = Data("URI:sip:") + aor
      + Data(",URI:im:")+aor
      + Data(",URI:pres:")+aor;
   ext = X509V3_EXT_conf_nid( NULL , NULL , NID_subject_alt_name, 
                              (char*) subjectAltNameStr.c_str() );
   X509_add_ext( cert, ext, -1);
   X509_EXTENSION_free(ext);
   
   static char CA_FALSE[] = "CA:FALSE";
   ext = X509V3_EXT_conf_nid(NULL, NULL, NID_basic_constraints, CA_FALSE);
   ret = X509_add_ext( cert, ext, -1);
   resip_assert(ret);
   X509_EXTENSION_free(ext);
   
   // TODO add extensions NID_subject_key_identifier and NID_authority_key_identifier
   
   ret = X509_sign(cert, privkey, EVP_sha1());
   resip_assert(ret);

   outCert = cert;
   outKey = privkey;
   return ret; 
}
#endif

/* ====================================================================

 Copyright (c) 2007-2008, Plantronics, Inc.
 Copyright (c) 2008-2018, SIP Spectrum, Inc.
 All rights reserved.

 Redistribution and use in source and binary forms, with or without
 modification, are permitted provided that the following conditions are 
 met:

 1. Redistributions of source code must retain the above copyright 
    notice, this list of conditions and the following disclaimer. 

 2. Redistributions in binary form must reproduce the above copyright
    notice, this list of conditions and the following disclaimer in the
    documentation and/or other materials provided with the distribution. 

 3. Neither the name of Plantronics nor the names of its contributors 
    may be used to endorse or promote products derived from this 
    software without specific prior written permission. 

 THIS SOFTWARE IS PROVIDED BY THE COPYRIGHT HOLDERS AND CONTRIBUTORS 
 "AS IS" AND ANY EXPRESS OR IMPLIED WARRANTIES, INCLUDING, BUT NOT 
 LIMITED TO, THE IMPLIED WARRANTIES OF MERCHANTABILITY AND FITNESS FOR 
 A PARTICULAR PURPOSE ARE DISCLAIMED. IN NO EVENT SHALL THE COPYRIGHT 
 OWNER OR CONTRIBUTORS BE LIABLE FOR ANY DIRECT, INDIRECT, INCIDENTAL, 
 SPECIAL, EXEMPLARY, OR CONSEQUENTIAL DAMAGES (INCLUDING, BUT NOT 
 LIMITED TO, PROCUREMENT OF SUBSTITUTE GOODS OR SERVICES; LOSS OF USE, 
 DATA, OR PROFITS; OR BUSINESS INTERRUPTION) HOWEVER CAUSED AND ON ANY 
 THEORY OF LIABILITY, WHETHER IN CONTRACT, STRICT LIABILITY, OR TORT 
 (INCLUDING NEGLIGENCE OR OTHERWISE) ARISING IN ANY WAY OUT OF THE USE 
 OF THIS SOFTWARE, EVEN IF ADVISED OF THE POSSIBILITY OF SUCH DAMAGE.

 ==================================================================== */<|MERGE_RESOLUTION|>--- conflicted
+++ resolved
@@ -18,15 +18,7 @@
 #include <rutil/Random.hxx>
 #include <rutil/Timer.hxx>
 
-<<<<<<< HEAD
-#ifdef WIN32
-#include <srtp.h>
-#else
-#include <srtp2/srtp.h>
-#endif
-=======
 #include "Srtp2Helper.hxx"
->>>>>>> 10ef0bfc
 
 #ifdef USE_SSL  
 #include <openssl/x509.h>
