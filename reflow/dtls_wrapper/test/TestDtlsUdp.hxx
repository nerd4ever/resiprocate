--- conflicted
+++ resolved
@@ -6,11 +6,7 @@
 
 extern "C" 
 {
-<<<<<<< HEAD
-#include <srtp2/srtp.h>
-=======
 #include "../../Srtp2Helper.hxx"
->>>>>>> 10ef0bfc
 }
 
 namespace dtls
