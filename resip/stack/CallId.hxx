#if !defined(RESIP_CALLID_HXX)
#define RESIP_CALLID_HXX 

#include <iosfwd>
#include "rutil/Data.hxx"
#include "resip/stack/ParserCategory.hxx"
#include "resip/stack/ParserContainer.hxx"

namespace resip
{


/**
   @ingroup sip_grammar
   @brief Represents the "callid" element in the SIP grammar.
*/
class CallID : public ParserCategory
{
   public:
      enum {commaHandling = NoCommaTokenizing};

      CallID();
      CallID(HeaderFieldValue* hfv, Headers::Type type);
      CallID(const CallID&);
      CallID& operator=(const CallID&);
      bool operator==(const CallID&) const;
      
      Data& value();
      const Data& value() const;

      virtual void parse(ParseBuffer& pb);
      virtual ParserCategory* clone() const;
      virtual EncodeStream& encodeParsed(EncodeStream& str) const;

      // Inform the compiler that overloads of these may be found in
      // ParserCategory, too.
      using ParserCategory::exists;
      using ParserCategory::remove;
      using ParserCategory::param;

      virtual Parameter* createParam(ParameterTypes::Type type, ParseBuffer& pb, const char* terminators);
      bool exists(const Param<CallID>& paramType) const;
      void remove(const Param<CallID>& paramType);

#define defineParam(_enum, _name, _type, _RFC_ref_ignored)                      \
      const _enum##_Param::DType& param(const _enum##_Param& paramType) const;  \
      _enum##_Param::DType& param(const _enum##_Param& paramType); \
      friend class _enum##_Param

defineParam(fromTag, "from-tag", DataParameter, "RFC 3891 (not in IANA, apparently)");
defineParam(toTag, "to-tag", DataParameter, "RFC 3891 (not in IANA, apparently)");
defineParam(earlyOnly, "early-only", ExistsParameter, "RFC 3891 (not in IANA, apparently)");

#undef defineParam

   private:
<<<<<<< HEAD
      mutable Data mValue;

      static ParameterTypes::Factory ParameterFactories[ParameterTypes::MAX_PARAMETER];
=======
      Data mValue;
>>>>>>> ad3f7b16
};
typedef ParserContainer<CallID> CallIDs;
typedef CallID CallId; // code convention compatible
 
}

#endif

/* ====================================================================
 * The Vovida Software License, Version 1.0 
 * 
 * Copyright (c) 2000 Vovida Networks, Inc.  All rights reserved.
 * 
 * Redistribution and use in source and binary forms, with or without
 * modification, are permitted provided that the following conditions
 * are met:
 * 
 * 1. Redistributions of source code must retain the above copyright
 *    notice, this list of conditions and the following disclaimer.
 * 
 * 2. Redistributions in binary form must reproduce the above copyright
 *    notice, this list of conditions and the following disclaimer in
 *    the documentation and/or other materials provided with the
 *    distribution.
 * 
 * 3. The names "VOCAL", "Vovida Open Communication Application Library",
 *    and "Vovida Open Communication Application Library (VOCAL)" must
 *    not be used to endorse or promote products derived from this
 *    software without prior written permission. For written
 *    permission, please contact vocal@vovida.org.
 *
 * 4. Products derived from this software may not be called "VOCAL", nor
 *    may "VOCAL" appear in their name, without prior written
 *    permission of Vovida Networks, Inc.
 * 
 * THIS SOFTWARE IS PROVIDED "AS IS" AND ANY EXPRESSED OR IMPLIED
 * WARRANTIES, INCLUDING, BUT NOT LIMITED TO, THE IMPLIED WARRANTIES
 * OF MERCHANTABILITY, FITNESS FOR A PARTICULAR PURPOSE, TITLE AND
 * NON-INFRINGEMENT ARE DISCLAIMED.  IN NO EVENT SHALL VOVIDA
 * NETWORKS, INC. OR ITS CONTRIBUTORS BE LIABLE FOR ANY DIRECT DAMAGES
 * IN EXCESS OF $1,000, NOR FOR ANY INDIRECT, INCIDENTAL, SPECIAL,
 * EXEMPLARY, OR CONSEQUENTIAL DAMAGES (INCLUDING, BUT NOT LIMITED TO,
 * PROCUREMENT OF SUBSTITUTE GOODS OR SERVICES; LOSS OF USE, DATA, OR
 * PROFITS; OR BUSINESS INTERRUPTION) HOWEVER CAUSED AND ON ANY THEORY
 * OF LIABILITY, WHETHER IN CONTRACT, STRICT LIABILITY, OR TORT
 * (INCLUDING NEGLIGENCE OR OTHERWISE) ARISING IN ANY WAY OUT OF THE
 * USE OF THIS SOFTWARE, EVEN IF ADVISED OF THE POSSIBILITY OF SUCH
 * DAMAGE.
 * 
 * ====================================================================
 * 
 * This software consists of voluntary contributions made by Vovida
 * Networks, Inc. and many individuals on behalf of Vovida Networks,
 * Inc.  For more information on Vovida Networks, Inc., please see
 * <http://www.vovida.org/>.
 *
 */<|MERGE_RESOLUTION|>--- conflicted
+++ resolved
@@ -54,13 +54,9 @@
 #undef defineParam
 
    private:
-<<<<<<< HEAD
-      mutable Data mValue;
+      Data mValue;
 
       static ParameterTypes::Factory ParameterFactories[ParameterTypes::MAX_PARAMETER];
-=======
-      Data mValue;
->>>>>>> ad3f7b16
 };
 typedef ParserContainer<CallID> CallIDs;
 typedef CallID CallId; // code convention compatible
