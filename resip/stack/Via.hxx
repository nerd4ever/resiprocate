--- conflicted
+++ resolved
@@ -64,21 +64,13 @@
 #undef defineParam
 
    private:
-<<<<<<< HEAD
-      mutable Data mProtocolName;
-      mutable Data mProtocolVersion;
-      mutable Data mTransport;
-      mutable Data mSentHost;
-      mutable int mSentPort;
-
-      static ParameterTypes::Factory ParameterFactories[ParameterTypes::MAX_PARAMETER];
-=======
       Data mProtocolName;
       Data mProtocolVersion;
       Data mTransport;
       Data mSentHost;
       int mSentPort;
->>>>>>> ad3f7b16
+
+      static ParameterTypes::Factory ParameterFactories[ParameterTypes::MAX_PARAMETER];
 };
 typedef ParserContainer<Via> Vias;
 
