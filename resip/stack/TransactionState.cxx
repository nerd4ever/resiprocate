#if defined(HAVE_CONFIG_H)
#include "resip/stack/config.hxx"
#endif

#include "resip/stack/AbandonServerTransaction.hxx"
#include "resip/stack/CancelClientInviteTransaction.hxx"
#include "resip/stack/TerminateFlow.hxx"
#include "resip/stack/EnableFlowTimer.hxx"
#include "resip/stack/ConnectionTerminated.hxx"
#include "resip/stack/KeepAlivePong.hxx"
#include "resip/stack/DnsInterface.hxx"
#include "resip/stack/DnsResultMessage.hxx"
#include "resip/stack/DnsResult.hxx"
#include "resip/stack/Helper.hxx"
#include "resip/stack/MethodTypes.hxx"
#include "resip/stack/SipMessage.hxx"
#include "resip/stack/SendData.hxx"
#include "resip/stack/SipStack.hxx"
#include "resip/stack/StatisticsManager.hxx"
#include "resip/stack/TimerMessage.hxx"
#include "resip/stack/TransactionController.hxx"
#include "resip/stack/TransactionMessage.hxx"
#include "resip/stack/TransactionState.hxx"
#include "resip/stack/TransactionTerminated.hxx"
#include "resip/stack/TransportFailure.hxx"
#include "resip/stack/TransactionUserMessage.hxx"
#include "resip/stack/TransportFailure.hxx"
#include "resip/stack/TransportSelector.hxx"
#include "resip/stack/TransactionUser.hxx"
#include "resip/stack/TuSelector.hxx"
#include "resip/stack/InteropHelper.hxx"
#include "resip/stack/KeepAliveMessage.hxx"
#include "rutil/DnsUtil.hxx"
#include "rutil/Logger.hxx"
#include "rutil/MD5Stream.hxx"
#include "rutil/Socket.hxx"
#include "rutil/Random.hxx"
#include "rutil/WinLeakCheck.hxx"

using namespace resip;

#define RESIPROCATE_SUBSYSTEM Subsystem::TRANSACTION

unsigned long TransactionState::StatelessIdCounter = 0;

TransactionState::TransactionState(TransactionController& controller, Machine m, 
                                   State s, const Data& id, MethodTypes method, const Data& methodText, TransactionUser* tu) : 
   mController(controller),
   mMachine(m), 
   mState(s),
   mIsAbandoned(false),
   mIsReliable(true), // !jf! 
   mNextTransmission(0),
   mDnsResult(0),
   mId(id),
   mMethod(method),
   mMethodText(method==UNKNOWN ? new Data(methodText) : 0),
   mCurrentMethodType(UNKNOWN),
   mCurrentResponseCode(0),
   mAckIsValid(false),
   mWaitingForDnsResult(false),
   mTransactionUser(tu),
   mFailureReason(TransportFailure::None),
   mFailureSubCode(0)
{
   StackLog (<< "Creating new TransactionState: " << *this);
}


TransactionState* 
TransactionState::makeCancelTransaction(TransactionState* tr, Machine machine, const Data& tid)
{
   TransactionState* cancel = new TransactionState(tr->mController, 
                                                   machine, 
                                                   Trying, 
                                                   tid, 
                                                   CANCEL, 
                                                   Data::Empty,
                                                   tr->mTransactionUser);
   // !jf! don't set this since it will be set by TransactionState::processReliability()
   //cancel->mIsReliable = tr->mIsReliable;  
   cancel->mResponseTarget = tr->mResponseTarget;
   cancel->mTarget = tr->mTarget;
   cancel->add(tid);

   // !jf! don't call processServerNonInvite since it will delete
   // the sip message which needs to get sent to the TU
   cancel->processReliability(tr->mTarget.getType());
   return cancel;
}

void 
TransactionState::handleInternalCancel(SipMessage* cancel,
                                       TransactionState& clientInvite)
{
   TransactionState* state = TransactionState::makeCancelTransaction(&clientInvite, ClientNonInvite, clientInvite.mId+"cancel");
   // Make sure the branch in the CANCEL matches the current 
   // branch of the INVITE, in case we have done a DNS failover (the transport 
   // sequences could be different by now)
   cancel->header(h_Vias).front().param(p_branch)=clientInvite.mNextTransmission->const_header(h_Vias).front().param(p_branch);
   state->processClientNonInvite(cancel);
   // for the INVITE in case we never get a 487
   clientInvite.mController.mTimers.add(Timer::TimerCleanUp, clientInvite.mId, 128*Timer::T1);
}

bool
TransactionState::handleBadRequest(const resip::SipMessage& badReq, TransactionController& controller)
{
   assert(badReq.isRequest() && badReq.method() != ACK);
   try
   {
      SipMessage* error = Helper::makeResponse(badReq,400);
      if(badReq.getReason())
      {
         error->header(h_StatusLine).reason()+="(" + *(badReq.getReason())+ ")";
      }
      Tuple target(badReq.getSource());

      if(badReq.isExternal())
      {
         controller.mTransportSelector.transmit(error,target);
         delete error;
         return true;
      }
      else
      {
         // ?bwc? Should we put together a TransactionState here so we can
         // send a 400 to the TU?
         // TODO if we send the error to the TU, don't delete the error
         delete error;
         return false;
      }
   }
   catch(resip::BaseException& e)
   {
      ErrLog(<< "Exception thrown in TransactionState::handleBadRequest."
                  " This shouldn't happen. " << e);
      return false;
   }
}

TransactionState::~TransactionState()
{
   assert(mState != Bogus);

   if (mDnsResult)
   {
      mDnsResult->destroy();
   }

   //StackLog (<< "Deleting TransactionState " << mId << " : " << this);
   erase(mId);
   
   delete mNextTransmission;
   delete mMethodText;
   mNextTransmission = 0;
   mMethodText = 0;

   mState = Bogus;
}

bool
TransactionState::processSipMessageAsNew(SipMessage* sip, TransactionController& controller, const Data& tid)
{
   MethodTypes method=sip->method();
   StackLog (<< "No matching transaction for " << sip->brief());
   TransactionUser* tu = 0;      
   if (sip->isExternal())
   {
      if (controller.mTuSelector.haveTransactionUsers() && sip->isRequest())
      {
         tu = controller.mTuSelector.selectTransactionUser(*sip);
         if (!tu)
         {
            //InfoLog (<< "Didn't find a TU for " << sip->brief());
            // !bwc! We really should do something other than a 500 here.
            // If none of the TUs liked the request because of the Request-
            // Uri scheme, we should be returning a 416, for example.
            // ?bwc? Um, should we _really_ be doing this statelessly?
            InfoLog( << "No TU found for message: " << sip->brief());               
            SipMessage* noMatch = Helper::makeResponse(*sip, 500);
            Tuple target(sip->getSource());

            controller.mTransportSelector.transmit(noMatch, target);
            delete noMatch;
            return false;
         }
         else
         {
            //InfoLog (<< "Found TU for " << sip->brief());
         }
      }
   }
   else
   {
      tu = sip->getTransactionUser();
      if (!tu)
      {
         //InfoLog (<< "No TU associated with " << sip->brief());
      }
   }
               
   if (sip->isRequest())
   {
      // create a new state object and insert in the TransactionMap
               
      if (sip->isExternal()) // new sip msg from transport
      {
         if (method == INVITE)
         {
            // !rk! This might be needlessly created.  Design issue.
            TransactionState* state = new TransactionState(controller, 
                                                            ServerInvite, 
                                                            Trying, 
                                                            tid, 
                                                            INVITE,
                                                            Data::Empty,
                                                            tu);

            state->mNextTransmission = state->make100(sip);
            state->mResponseTarget = sip->getSource(); // UACs source address
            // since we don't want to reply to the source port if rport present 
            state->mResponseTarget.setPort(Helper::getPortForReply(*sip));
            state->mIsReliable = isReliable(state->mResponseTarget.getType());
            state->add(tid);
               
            if (Timer::T100 == 0)
            {
               state->sendCurrentToWire(); // will get deleted when this is deleted
               state->mState = Proceeding;
            }
            else
            {
               //StackLog(<<" adding T100 timer (INV)");
               controller.mTimers.add(Timer::TimerTrying, tid, Timer::T100);
            }
            state->sendToTU(sip);
            return true;
         }
         else if (method == CANCEL)
         {
            TransactionState* matchingInvite = 
               controller.mServerTransactionMap.find(sip->getTransactionId());
            if (matchingInvite == 0)
            {
               InfoLog (<< "No matching INVITE for incoming (from wire) CANCEL to uas");
               //was TransactionState::sendToTU(tu, controller, Helper::makeResponse(*sip, 481));
               SipMessage* response = Helper::makeResponse(*sip, 481);
               Tuple target(sip->getSource());
               controller.mTransportSelector.transmit(response, target);
               
               delete response;
               return false;
            }
            else
            {
               assert(matchingInvite);
               TransactionState* state = TransactionState::makeCancelTransaction(matchingInvite, ServerNonInvite, tid);
               state->startServerNonInviteTimerTrying(*sip,tid);
               state->sendToTU(sip);
               return true;
            }
         }
         else if (method != ACK)
         {
            TransactionState* state = new TransactionState(controller, 
                                                            ServerNonInvite,
                                                            Trying, 
                                                            tid, 
                                                            method,
                                                            sip->methodStr(),
                                                            tu);
            state->mResponseTarget = sip->getSource();
            // since we don't want to reply to the source port if rport present 
            state->mResponseTarget.setPort(Helper::getPortForReply(*sip));
            state->add(tid);
            state->mIsReliable = isReliable(state->mResponseTarget.getType());
            state->startServerNonInviteTimerTrying(*sip,tid);
            state->sendToTU(sip);
            return true;
         }
            
         // Incoming ACK just gets passed to the TU
         //StackLog(<< "Adding incoming message to TU fifo " << tid);
         TransactionState::sendToTU(tu, controller, sip);
      }
      else // new sip msg from the TU
      {
         if (method == INVITE)
         {
            TransactionState* state = new TransactionState(controller, 
                                                            ClientInvite, 
                                                            Calling, 
                                                            tid, 
                                                            INVITE,
                                                            Data::Empty,
                                                            tu);
            state->add(state->mId);
            state->processClientInvite(sip);
         }
         else if (method == ACK)
         {
            TransactionState* state = new TransactionState(controller, 
                                                            Stateless, 
                                                            Calling, 
                                                            tid, 
                                                            ACK,
                                                            Data::Empty,
                                                            tu);
            state->add(state->mId);
            state->mController.mTimers.add(Timer::TimerStateless, state->mId, Timer::TS );
            state->processStateless(sip);
         }
         else if (method == CANCEL)
         {
            TransactionState* matchingInvite = controller.mClientTransactionMap.find(sip->getTransactionId());
               
            if (matchingInvite == 0)
            {
               InfoLog (<< "No matching INVITE for incoming (from TU) CANCEL to uac");
               TransactionState::sendToTU(tu, controller, Helper::makeResponse(*sip,481));
               return false;
            }
            else if (matchingInvite->mState == Calling) // CANCEL before 1xx received
            {
               WarningLog(<< "You can't CANCEL a request until a provisional has been received");
               StackLog (<< *matchingInvite);
               StackLog (<< *sip);

               matchingInvite->mIsAbandoned = true;
               return false;
            }
            else if (matchingInvite->mState == Completed)
            {
               // A final response was already seen for this INVITE transaction
               matchingInvite->sendToTU(Helper::makeResponse(*sip, 200));
               return false;
            }
            else
            {
               handleInternalCancel(sip, *matchingInvite);
            }
         }
         else 
         {
            TransactionState* state = new TransactionState(controller, 
                                                            ClientNonInvite, 
                                                            Trying, 
                                                            tid, 
                                                            method,
                                                            sip->methodStr(),
                                                            tu);
            state->add(tid);
            state->processClientNonInvite(sip);
         }
      }
   }
   else if (sip->isResponse()) // stray response
   {
      if (controller.mDiscardStrayResponses)
      {
         InfoLog (<< "discarding stray response: " << sip->brief());
         return false;
      }
      else
      {
         StackLog (<< "forwarding stateless response: " << sip->brief());
         TransactionState* state = 
            new TransactionState(controller, 
                                 Stateless, 
                                 Calling, 
                                 Data(StatelessIdCounter++), 
                                 method,
                                 sip->methodStr(),
                                 tu);
         state->add(state->mId);
         state->mController.mTimers.add(Timer::TimerStateless, state->mId, Timer::TS );
         state->processStateless(sip);
      }
   }
   else // wasn't a request or a response
   {
      ErrLog (<< "Got a SipMessage that was neither a request nor response!" 
               << sip->brief());
      return false;
   }

   return true;
}

void
TransactionState::process(TransactionController& controller, 
                           TransactionMessage* message)
{
   {
      KeepAliveMessage* keepAlive = dynamic_cast<KeepAliveMessage*>(message);
      if (keepAlive)
      {
         StackLog ( << "Sending keep alive to: " << keepAlive->getDestination());      
         controller.mTransportSelector.transmit(keepAlive, keepAlive->getDestination());
         delete keepAlive;
         return;      
      }

      ConnectionTerminated* term = dynamic_cast<ConnectionTerminated*>(message);
      if (term)
      {
         if(term->hasTransactionUser())
         {
            controller.mTuSelector.add(term);
         }
         else
         {
            // .bwc. This means we are using this message to close a connection.
            controller.mTransportSelector.closeConnection(term->getFlow());
         }
         delete term;
         return;
      }

      KeepAlivePong* pong = dynamic_cast<KeepAlivePong*>(message);
      if (pong)
      {
         controller.mTuSelector.add(pong);
         delete pong;
         return;
      }

      TerminateFlow* termFlow = dynamic_cast<TerminateFlow*>(message);
      if(termFlow)
      {
         controller.mTransportSelector.terminateFlow(termFlow->getFlow());
         delete termFlow;
         return;
      }

      EnableFlowTimer* enableFlowTimer = dynamic_cast<EnableFlowTimer*>(message);
      if(enableFlowTimer)
      {
         controller.mTransportSelector.enableFlowTimer(enableFlowTimer->getFlow());
         delete enableFlowTimer;
         return;
      }
   }
   
   // .bwc. We can't do anything without a tid here. Check this first.
   Data tid;   
   try
   {
      tid = message->getTransactionId();
   }
   catch(SipMessage::Exception&)
   {
      // .bwc This is not our error. Do not ErrLog.
      DebugLog( << "TransactionState::process dropping message with invalid tid " << message->brief());
      delete message;
      return;
   }
   
   SipMessage* sip = dynamic_cast<SipMessage*>(message);
   MethodTypes method = UNKNOWN;

   if(sip)
   {
      method=sip->method();
      // ?bwc? Should this come after checking for error conditions?
      if(controller.mStack.statisticsManagerEnabled() && sip->isExternal())
      {
         controller.mStatsManager.received(sip);
      }
      
      // .bwc. Check for error conditions we can respond to.
      if(sip->isRequest() && method != ACK)
      {
         // .bwc. If we are going to statelessly send a 503, we should do it
         // in the transport, before we do expensive stuff like basicCheck and
         // stampReceived. If the TU fifo is backed up, we should send a 
         // _stateful_ 503 below. (And only if the specific TU that can handle
         // this message is backed up; if other TUs are congested, we should let 
         // it pass.)
         /*
         if(sip->isExternal() && (controller.isTUOverloaded() || controller.mStateMacFifo.isRejecting()))
         {
            SipMessage* tryLater = Helper::makeResponse(*sip, 503);
            if( controller.mStateMacFifo.isRejecting() )
              tryLater->header(h_RetryAfter).value() = controller.mStateMacFifo.getRetryAfter();
            else
              tryLater->header(h_RetryAfter).value() = 32 + (Random::getRandom() % 32);
              
            //tryLater->header(h_RetryAfter).comment() = "Server busy TRANS";
            Tuple target(sip->getSource());
            delete sip;
            controller.mTransportSelector.transmit(tryLater, target);
            delete tryLater;
            return;
         }
         */
         
         if(sip->isInvalid())
         {
            handleBadRequest(*sip,controller);
            delete sip;
            return;
         }         
      }

#ifdef PEDANTIC_STACK
      try
      {
         sip->parseAllHeaders();
      }
      catch(resip::ParseException& e)
      {
         if(sip->isRequest() && method!=ACK)
         {
            handleBadRequest(*sip,controller);
         }
         
         InfoLog(<< "Exception caught by pedantic stack: " << e);
      }
#endif      
      
      // This ensures that CANCEL requests form unique transactions
      if (method == CANCEL) 
      {
         tid += "cancel";
      }
   }
      
   TransactionState* state = 0;
   if (message->isClientTransaction()) 
     state = controller.mClientTransactionMap.find(tid);
   else 
     state = controller.mServerTransactionMap.find(tid);
   
   if (state && sip && sip->isExternal())
   {
      // Various kinds of response fixup.
      if(sip->isResponse() &&
         state->mNextTransmission)
      {
         // .bwc. This code (if enabled) ensures that responses have the same
         // CallId and tags as the request did (excepting the introduction of a 
         // remote tag). This is to protect dialog-stateful TUs that don't react 
         // gracefully when a stupid/malicious endpoint fiddles with the tags 
         // and/or CallId when it isn't supposed to. (DUM is one such TU)
         if(state->mController.getFixBadDialogIdentifiers())
         {
            if(sip->const_header(h_CallId).isWellFormed())
            {
               if(!(sip->const_header(h_CallId) == 
                           state->mNextTransmission->const_header(h_CallId)))
               {
                  InfoLog(<< "Other end modified our Call-Id... correcting.");
                  sip->header(h_CallId) = state->mNextTransmission->const_header(h_CallId);
               }
            }
            else
            {
               InfoLog(<< "Other end corrupted our CallId... correcting.");
               sip->header(h_CallId) = state->mNextTransmission->const_header(h_CallId);
            }
   
            const NameAddr& from = state->mNextTransmission->const_header(h_From);
            if(sip->const_header(h_From).isWellFormed())
            {
               // Overwrite tag.
               if(from.exists(p_tag))
               {
                  if(sip->const_header(h_From).param(p_tag) != from.param(p_tag))
                  {
                     InfoLog(<<"Other end modified our local tag... correcting.");
                     sip->header(h_From).param(p_tag) = from.param(p_tag);
                  }
               }
               else if(sip->const_header(h_From).exists(p_tag))
               {
                  if(sip->const_header(h_From).exists(p_tag))
                  {
                     InfoLog(<<"Other end added a local tag for us... removing.");
                     sip->header(h_From).remove(p_tag);
                  }
               }
            }
            else
            {
               InfoLog(<<"Other end corrupted our From header... replacing.");
               // Whole header is hosed, overwrite.
               sip->header(h_From) = from;
            }
   
            const NameAddr& to = state->mNextTransmission->const_header(h_To);
            if(sip->const_header(h_To).isWellFormed())
            {
               // Overwrite tag.
               if(to.exists(p_tag))
               {
                  if(sip->const_header(h_To).param(p_tag) != to.param(p_tag))
                  {
                     InfoLog(<<"Other end modified the (existing) remote tag... "
                                 "correcting.");
                     sip->header(h_To).param(p_tag) = to.param(p_tag);
                  }
               }
            }
            else
            {
               InfoLog(<<"Other end corrupted our To header... replacing.");
               // Whole header is hosed, overwrite.
               sip->header(h_To) = to;
            }
         }

         // .bwc. This code (if enabled) ensures that responses have the same
         // CSeq number as the request did. This is to protect TUs that don't 
         // react gracefully when a stupid/malicious endpoint fiddles with the 
         // CSeq number. (This is a very cheap check; we already parse the CSeq
         // for incoming messages)
         if(state->mController.getFixBadCSeqNumbers())
         {
            unsigned int old=state->mNextTransmission->const_header(h_CSeq).sequence();
            if(sip->const_header(h_CSeq).sequence()!=old)
            {
               InfoLog(<<"Other end changed our CSeq number... replacing.");
               sip->header(h_CSeq).sequence()=old;
            }

            if(state->mNextTransmission->exists(h_RAck))
            {
               if(!(sip->const_header(h_RAck)==state->mNextTransmission->const_header(h_RAck)))
               {
                  InfoLog(<<"Other end changed our RAck... replacing.");
                  sip->header(h_RAck)=state->mNextTransmission->const_header(h_RAck);
               }
            }
         }
      }
      // .bwc. This code ensures that the transaction state-machine can recover
      // from ACK/200 with the same tid as the original INVITE. This problem is
      // stupidly common. 
      if(sip->isRequest() && method == ACK && !state->mAckIsValid)
      {
         // Must have received an ACK to a 200;
         // We will never respond to this, so nothing will need this tid for
         // driving transaction state. Additionally, 
         InfoLog(<<"Someone sent us an ACK/200 with the same tid as the "
                     "original INVITE. This is bad behavior, and should be "
                     "corrected in the client.");
         sip->mIsBadAck200=true;
         // .bwc. This is a new stateless transaction, despite its tid.
         state=0;
      }
   }

   if(state && sip)
   {
      switch(state->mMethod)
      {
         case INVITE:
            if(method != INVITE && method != ACK)
            {
               // Maybe respond if a request?
               delete sip;
               return;
            }
            break;
         case UNKNOWN:
            if(!state->mMethodText || *(state->mMethodText) != sip->methodStr())
            {
               // Maybe respond if a request?
               delete sip;
               return;
            }
            break;
         default:
            if(state->mMethod != method)
            {
               // Maybe respond if a request?
               delete sip;
               return;
            }
            break;
      }
   }

   if (state) // found transaction for sip msg
   {
      StackLog (<< "Found matching transaction for " << message->brief() << " -> " << *state);

      switch (state->mMachine)
      {
         case ClientNonInvite:
            state->processClientNonInvite(message);
            break;
         case ClientInvite:
            // ACK from TU will be Stateless
            assert (!sip || !(state->isFromTU(sip) &&  sip->isRequest() && method == ACK));
            state->processClientInvite(message);
            break;
         case ServerNonInvite:
            state->processServerNonInvite(message);
            break;
         case ServerInvite:
            state->processServerInvite(message);
            break;
         case Stateless:
            state->processStateless(message);
            break;
         case ClientStale:
            state->processClientStale(message);
            break;
         case ServerStale:
            state->processServerStale(message);
            break;
         default:
            CritLog(<<"internal state error");
            assert(0);
            return;
      }
   }
   else if (sip)  // new transaction
   {
      try
      {
         bool processed = processSipMessageAsNew(sip, controller, tid);
         if (!processed)
         {
            delete sip;      
         }
      }
      catch(resip::ParseException& e)   
      {
         StackLog ( << "Got badly formatted sip message, error: " << e.what());      
         if(sip->isRequest() && sip->method()!=ACK)
         {
            handleBadRequest(*sip, controller);
         }         
         delete sip;      
      }
      catch(std::exception& err)      
      {
         StackLog ( << "Got error: " << err.what());
         delete sip;
      }
   } 
   else // timer or other non-sip msg
   {
      //StackLog (<< "discarding non-sip message: " << message->brief());
      delete message;
   }
}

void
TransactionState::processTimer(TransactionController& controller,
                                 TimerMessage* message)
{
   Data tid = message->getTransactionId();

   if(controller.getRejectionBehavior()==CongestionManager::REJECTING_NON_ESSENTIAL)
   {
      // .bwc. State machine fifo is backed up; we probably should not be 
      // retransmitting anything right now. If we have a retransmit timer, 
      // reschedule for later, but don't retransmit.
      switch(message->getType())
      {
         case Timer::TimerA: // doubling
            controller.mTimers.add(Timer::TimerA, 
                                    tid, 
                                    message->getDuration()*2);
            delete message;
            return;
         case Timer::TimerE1:// doubling, until T2
         case Timer::TimerG: // doubling, until T2
            controller.mTimers.add(message->getType(), 
                                    tid, 
                                    resipMin(message->getDuration()*2,
                                             Timer::T2));
            delete message;
            return;
         case Timer::TimerE2:// just reset
            controller.mTimers.add(Timer::TimerE2, 
                                    tid, 
                                    Timer::T2);
            delete message;
            return;
         default:
            ; // let it through
      }
   }

   TransactionState* state = 0;
   if (message->isClientTransaction()) state = controller.mClientTransactionMap.find(tid);
   else state = controller.mServerTransactionMap.find(tid);
   
   if (state) // found transaction for timer
   {
      StackLog (<< "Found matching transaction for " << message->brief() << " -> " << *state);

      switch (state->mMachine)
      {
         case ClientNonInvite:
            state->processClientNonInvite(message);
            break;
         case ClientInvite:
            state->processClientInvite(message);
            break;
         case ServerNonInvite:
            state->processServerNonInvite(message);
            break;
         case ServerInvite:
            state->processServerInvite(message);
            break;
         case Stateless:
            state->processStateless(message);
            break;
         case ClientStale:
            state->processClientStale(message);
            break;
         case ServerStale:
            state->processServerStale(message);
            break;
         default:
            CritLog(<<"internal state error");
            assert(0);
            return;
      }
   }
   else
   {
      delete message;
   }

}

void
TransactionState::startServerNonInviteTimerTrying(SipMessage& sip, const Data& tid)
{
   unsigned int duration = 3500;
   if(Timer::T1 != 500) // optimzed for T1 == 500
   {
      // Iteratively calculate how much time before TimerE reaches T2 (RFC4320) - could be improved
      duration = Timer::T1;
      while(duration*2<Timer::T2) duration = duration * 2;
   }
   resetNextTransmission(make100(&sip));  // Store for use when timer expires
   mController.mTimers.add(Timer::TimerTrying, tid, duration );  // Start trying timer so that we can send 100 to NITs as recommened in RFC4320
}

void
TransactionState::processStateless(TransactionMessage* message)
{
   // for ACK messages from the TU, there is no transaction, send it directly
   // to the wire // rfc3261 17.1 Client Transaction
   SipMessage* sip = dynamic_cast<SipMessage*>(message);
   StackLog (<< "TransactionState::processStateless: " << message->brief());

   // !jf! There is a leak for Stateless transactions associated with ACK to 200
   if (isFromTU(message))
   {
      resetNextTransmission(sip);
      sendCurrentToWire();
   }
   else if(sip && isFromWire(sip))
   {
      InfoLog (<< "Received message from wire on a stateless transaction");
      StackLog (<< *sip);
      //assert(0);
      sendToTU(sip);
   }
   else if (isTransportError(message))
   {
      processTransportFailure(message);
      
      delete message;
      delete this;
   }
   else if (isTimer(message))
   {
      TimerMessage* timer = dynamic_cast<TimerMessage*>(message);
      if (timer->getType() == Timer::TimerStateless)
      {
         delete message;
         delete this;
      }
      else
      {
         delete timer;
         assert(0);
      }
   }
   else if(dynamic_cast<DnsResultMessage*>(message))
   {
      handleSync(mDnsResult);
      delete message;
   }
   else if (isAbandonServerTransaction(message))
   {
      // ?
      delete message;
   }
   else
   {
      delete message;
      assert(0);
   }
}

void 
TransactionState::saveOriginalContactAndVia(const SipMessage& sip)
{
   if(sip.exists(h_Contacts) && sip.const_header(h_Contacts).size() == 1 &&
      sip.const_header(h_Contacts).front().isWellFormed())
   {
      mOriginalContact = std::auto_ptr<NameAddr>(new NameAddr(sip.header(h_Contacts).front()));
   }
   mOriginalVia = std::auto_ptr<Via>(new Via(sip.header(h_Vias).front()));
}

void TransactionState::restoreOriginalContactAndVia()
{
   if (mOriginalContact.get())
   {
      mNextTransmission->header(h_Contacts).front() = *mOriginalContact;
   }                  
   if (mOriginalVia.get())
   {
      mOriginalVia->param(p_branch).incrementTransportSequence();
      mNextTransmission->header(h_Vias).front() = *mOriginalVia;
   }
}

void
TransactionState::processClientNonInvite(TransactionMessage* msg)
{ 
   StackLog (<< "TransactionState::processClientNonInvite: " << msg->brief());

   if (isRequest(msg) && isFromTU(msg))
   {
      //StackLog (<< "received new non-invite request");
      SipMessage* sip = dynamic_cast<SipMessage*>(msg);
      resetNextTransmission(sip);
      saveOriginalContactAndVia(*sip);
      mController.mTimers.add(Timer::TimerF, mId, Timer::TF);
      sendCurrentToWire();
   }
   else if (isResponse(msg) && isFromWire(msg)) // from the wire
   {
      //StackLog (<< "received response from wire");

      SipMessage* sip = dynamic_cast<SipMessage*>(msg);
      int code = sip->const_header(h_StatusLine).responseCode();
      if (code >= 100 && code < 200) // 1XX
      {
         if (mState == Trying || mState == Proceeding)
         {
            //?slg? if we set the timer in Proceeding, then every 1xx response will cause another TimerE2 to be set and many retransmissions will occur - which is not correct
            // Should we restart the E2 timer though?  If so, we need to use somekind of timer sequence number so that previous E2 timers get discarded.
            if (!mIsReliable && mState == Trying)
            {
               mController.mTimers.add(Timer::TimerE2, mId, Timer::T2 );
            }
            mState = Proceeding;
            sendToTU(msg); // don't delete            
         }
         else
         {
            // ignore
            delete msg;
         }
      }
      else if (code >= 200)
      {
         // don't notify the TU of retransmissions
         if (mState == Trying || mState == Proceeding)
         {
            sendToTU(msg); // don't delete
         }
         else if (mState == Completed)
         {
            delete msg;
         }
         else
         {
            assert(0);
            delete sip;
         }
         
         if (mIsReliable)
         {
            terminateClientTransaction(mId);
            delete this;
         }
         else if (mState != Completed) // prevent TimerK reproduced
         {
            mState = Completed;
            mController.mTimers.add(Timer::TimerK, mId, Timer::T4 );
            // !bwc! Got final response in NIT. We don't need to do anything
            // except quietly absorb retransmissions. Dump all state.
            if(mDnsResult)
            {
               mDnsResult->destroy();
               mDnsResult=0;
               mWaitingForDnsResult=false;
            }
            resetNextTransmission(0);
         }
      }
      else
      {
         assert(0);
         delete sip;
      }
   }
   else if (isTimer(msg))
   {
      //StackLog (<< "received timer in client non-invite transaction");

      TimerMessage* timer = dynamic_cast<TimerMessage*>(msg);
      switch (timer->getType())
      {
         case Timer::TimerE1:
            if (mState == Trying)
            {
               unsigned long d = timer->getDuration();
               if (d < Timer::T2) d *= 2;
               mController.mTimers.add(Timer::TimerE1, mId, d);
               StackLog (<< "Transmitting current message");
               sendCurrentToWire();
               delete timer;
            }
            else
            {
               // ignore
               delete msg;
            }
            break;

         case Timer::TimerE2:
            if (mState == Proceeding)
            {
               mController.mTimers.add(Timer::TimerE2, mId, Timer::T2);
               StackLog (<< "Transmitting current message");
               sendCurrentToWire();
               delete timer;
            }
            else 
            {
               // ignore
               delete msg;
            }
            break;

         case Timer::TimerF:
            if (mState == Trying || mState == Proceeding)
            {
               // !bwc! We hold onto this until we get a response from the wire
               // in client transactions, for this contingency.
               assert(mNextTransmission);
               if(mWaitingForDnsResult)
               {
                  WarningLog(<< "Transaction timed out while waiting for DNS "
                              "result uri=" << 
                              mNextTransmission->const_header(h_RequestLine).uri());
                  sendToTU(Helper::makeResponse(*mNextTransmission, 503, "DNS Timeout"));
               }
               else
               {
                  sendToTU(Helper::makeResponse(*mNextTransmission, 408));
               }
               terminateClientTransaction(mId);
               delete this;
            }
            
            delete msg;
            break;

         case Timer::TimerK:
            terminateClientTransaction(mId);
            delete msg;
            delete this;
            break;

         default:
            //InfoLog (<< "Ignoring timer: " << *msg);
            delete msg;
            break;
      }
   }
   else if (isTransportError(msg))
   {
      processTransportFailure(msg);
      delete msg;
   }
   else if(dynamic_cast<DnsResultMessage*>(msg))
   {
      handleSync(mDnsResult);
      delete msg;
   }
   else if (isAbandonServerTransaction(msg))
   {
      // ?
      delete msg;
   }
   else
   {
      //StackLog (<< "TransactionState::processClientNonInvite: message unhandled");
      delete msg;
   }
}

void
TransactionState::processClientInvite(TransactionMessage* msg)
{
   StackLog(<< "TransactionState::processClientInvite: " << msg->brief() << " " << *this);
   if (isRequest(msg) && isFromTU(msg))
   {
      SipMessage* sip = dynamic_cast<SipMessage*>(msg);
      switch (sip->method())
      {
         // Received INVITE request from TU="Transaction User", Start Timer B which controls
         // transaction timeouts. 
         case INVITE:
            if(mState==Calling && !mNextTransmission && mMsgToRetransmit.empty())
            {
               resetNextTransmission(sip);
               saveOriginalContactAndVia(*sip);
               mController.mTimers.add(Timer::TimerB, mId, Timer::TB );
               sendCurrentToWire();
            }
            else
            {
               WarningLog(<< "TU sent us a duplicate INVITE: fix this!");
               delete sip;
            }
            break;
            
         case CANCEL:
            assert(0);
            delete msg;
            break;

         default:
            WarningLog(<< "TU sent us an erroneous request inside a Client"
                        " INVITE transaction: fix this!");
            delete msg;
            break;
      }
   }
   else if (isResponse(msg) && isFromWire(msg))
   {
      SipMessage* sip = dynamic_cast<SipMessage*>(msg);
      int code = sip->const_header(h_StatusLine).responseCode();
      switch (sip->method())
      {
         case INVITE:
            /* If the client transaction receives a provisional response while in
               the "Calling" state, it transitions to the "Proceeding" state. In the
               "Proceeding" state, the client transaction SHOULD NOT retransmit the
               request any longer (this will be Handled in  "else if (isTimer(msg))")
               The Retransmissions will be stopped, Not by Cancelling Timers but
               by Ignoring the fired Timers depending upon the State which stack is in.   
            */
            if (code >= 100 && code < 200) // 1XX
            {
               if (mState == Calling || mState == Proceeding)
               {
                  mState = Proceeding;
                  if(mIsAbandoned)
                  {
<<<<<<< HEAD
                     SipMessage* cancel = Helper::makeCancel(*mNextTransmission);
                     if(mAdandonedMessageDecorator.get() != 0)
                     {
                        // If decorator is specified then add it to the created cancel message
                        cancel->addOutboundDecorator(mAdandonedMessageDecorator);
                     }
=======
                     SipMessage* cancel = Helper::makeCancel(*mMsgToRetransmit);
                     // Iterate through message decorators on the INVITE and see if any need to be copied to the CANCEL
                     mMsgToRetransmit->copyOutboundDecoratorsToStackCancel(*cancel);
>>>>>>> 91147254
                     handleInternalCancel(cancel, *this);
                     mIsAbandoned=false;
                  }
                  // !bwc! We have gotten a response. We don't need to
                  // retransmit the original INVITE anymore (so we clear mMsgToRetransmit), 
                  // but we do need to retain the full original INVITE until we get a final 
                  // response, in case we need to forge an ACK.
                  mMsgToRetransmit.clear();
                  sendToTU(sip); // don't delete msg
               }
               else
               {
                  delete msg;
               }
            }

            /* When in either the "Calling" or "Proceeding" states, reception of a
               2xx response MUST cause the client transaction to enter the
               "Terminated" state, and the response MUST be passed up to the TU 
               State Machine is changed to Stale since, we wanted to ensure that 
               all 2xx gets to TU
            */
            else if (code >= 200 && code < 300)
            {
               mIsAbandoned=false;
               sendToTU(sip); // don't delete msg
               //terminateClientTransaction(mId);
               mMachine = ClientStale;
               // !bwc! We have a final response. We don't need either of
               // mMsgToRetransmit or mNextTransmission. We ignore further
               // traffic.
               resetNextTransmission(0);
               if(mDnsResult)
               {
                  mDnsResult->destroy();
                  mDnsResult=0;
                  mWaitingForDnsResult=false;
               }
               StackLog (<< "Received 2xx on client invite transaction");
               StackLog (<< *this);
               mController.mTimers.add(Timer::TimerStaleClient, mId, Timer::TS );
            }
            else if (code >= 300)
            {
               mIsAbandoned=false;
               // When in either the "Calling" or "Proceeding" states, reception of a
               // response with status code from 300-699 MUST cause the client
               // transaction to transition to "Completed".
               if (mIsReliable)
               {
                  // Stack MUST pass the received response up to the TU, and the client
                  // transaction MUST generate an ACK request, even if the transport is
                  // reliable
<<<<<<< HEAD
                  resetNextTransmission(Helper::makeFailureAck(*mNextTransmission, *sip));
=======
                  SipMessage* invite = mMsgToRetransmit;
                  mMsgToRetransmit = Helper::makeFailureAck(*invite, *sip);
                  invite->copyOutboundDecoratorsToStackFailureAck(*mMsgToRetransmit);
                  delete invite;
>>>>>>> 91147254
                  
                  // want to use the same transport as was selected for Invite
                  assert(mTarget.getType() != UNKNOWN_TRANSPORT);
                  sendCurrentToWire();
                  sendToTU(sip); // don't delete msg
                  terminateClientTransaction(mId);
                  
                  // !bwc! We only do this because we are assured the ACK
                  // will make it to the other end; if we are using an 
                  // unreliable transport, we need to stick around to absorb
                  // retransmissions of the response.
                  delete this;
               }
               else
               {
                  if (mState == Calling || mState == Proceeding)
                  {
                     // MUST pass the received response up to the TU, and the client
                     // transaction MUST generate an ACK request, even if the transport is
                     // reliable, if transport is Unreliable then Fire the Timer D which 
                     // take care of re-Transmission of ACK 
                     mState = Completed;
                     mController.mTimers.add(Timer::TimerD, mId, Timer::TD );
<<<<<<< HEAD
                     SipMessage* ack = Helper::makeFailureAck(*mNextTransmission, *sip);
                     resetNextTransmission(ack);
                     sendCurrentToWire();
                     if(mDnsResult)
                     {
                        mDnsResult->destroy();
                        mDnsResult=0;
                        mWaitingForDnsResult=false;
                     }
                     sendToTU(sip); // don't delete msg
=======
                     SipMessage* ack;
                     ack = Helper::makeFailureAck(*mMsgToRetransmit, *sip);
                     mMsgToRetransmit->copyOutboundDecoratorsToStackFailureAck(*ack);
                     delete mMsgToRetransmit;
                     mMsgToRetransmit = ack; 
                     sendToWire(ack);
                     sendToTU(msg); // don't delete msg
>>>>>>> 91147254
                  }
                  else if (mState == Completed)
                  {
                     // Any retransmissions of the final response that
                     // are received while in the "Completed" state MUST
                     // cause the ACK to be re-passed to the transport
                     // layer for retransmission.
                     sendCurrentToWire();
                     delete sip;
                  }
                  else
                  {
                     /* This should never Happen if it happens we should have a plan
                        what to do here?? for now assert will work
                     */
                     CritLog(  << "State invalid");
                     // !ah! syslog
                     assert(0);
                     delete sip;
                  }
               }
            }
            else
            {
               delete sip;
               assert(0);
            }
            break;
            
         case CANCEL:
            assert(0);
            delete sip;
            break;

         default:
            delete msg;
            break;
      }
   }
   else if (isTimer(msg))
   {
      /* Handle Transaction Timers , Retransmission Timers which were set and Handle
         Cancellation of Timers for Re-transmissions here */

      TimerMessage* timer = dynamic_cast<TimerMessage*>(msg);
      StackLog (<< "timer fired: " << *timer);
      
      switch (timer->getType())
      {
         case Timer::TimerA:
            if (mState == Calling && !mIsAbandoned)
            {
               unsigned long d = timer->getDuration()*2;
               // TimerA is supposed to double with each retransmit RFC3261 17.1.1          

               mController.mTimers.add(Timer::TimerA, mId, d);
               DebugLog (<< "Retransmitting INVITE ");
               sendCurrentToWire();
            }
            delete msg;
            break;

         case Timer::TimerB:
            if (mState == Calling)
            {
               assert(mNextTransmission && mNextTransmission->isRequest() &&
                        mNextTransmission->method()==INVITE);
               if(mWaitingForDnsResult)
               {
                  WarningLog(<< "Transaction timed out while waiting for DNS "
                              "result uri=" << 
                              mNextTransmission->const_header(h_RequestLine).uri());
                  sendToTU(Helper::makeResponse(*mNextTransmission, 503, "DNS Timeout"));
               }
               else
               {
                  sendToTU(Helper::makeResponse(*mNextTransmission, 408));
               }
               terminateClientTransaction(mId);
               delete this;
            }
            delete msg;
            break;

         case Timer::TimerD:
            terminateClientTransaction(mId);
            delete msg;
            delete this;
            break;

         case Timer::TimerCleanUp:
            // !ah! Cancelled Invite Cleanup Timer fired.
            StackLog (<< "Timer::TimerCleanUp: " << *this << std::endl << *mNextTransmission);
            if (mState == Proceeding)
            {
               assert(mNextTransmission && mNextTransmission->isRequest() && 
                        mNextTransmission->method() == INVITE);
               InfoLog(<<"Making 408 for canceled invite that received no response: "<< mNextTransmission->brief());
               if(mWaitingForDnsResult)
               {
                  WarningLog(<< "Transaction timed out while waiting for DNS "
                              "result uri=" << 
                              mNextTransmission->const_header(h_RequestLine).uri());
                  sendToTU(Helper::makeResponse(*mNextTransmission, 503, "DNS Timeout"));
               }
               else
               {
                  sendToTU(Helper::makeResponse(*mNextTransmission, 408));
               }
               terminateClientTransaction(msg->getTransactionId());
               delete this;
            }
            delete msg;
            break;

         default:
            delete msg;
            break;
      }
   }
   else if (isTransportError(msg))
   {
      processTransportFailure(msg);
      delete msg;
   }
   else if (isCancelClientTransaction(msg))
   {
      // TU wants to CANCEL this transaction. See if we can...
      if(mState==Proceeding)
      {
         // We can send the CANCEL now.
<<<<<<< HEAD
         SipMessage* cancel=Helper::makeCancel(*mNextTransmission);
         std::auto_ptr<MessageDecorator> messageDecorator = (dynamic_cast<CancelClientInviteTransaction*>(msg))->getMessageDecorator();
         if(messageDecorator.get() != 0)
         {
            // If decorator is specified then add it to the created cancel message
            cancel->addOutboundDecorator(messageDecorator);
         }
=======
         SipMessage* cancel=Helper::makeCancel(*mMsgToRetransmit);
         mMsgToRetransmit->copyOutboundDecoratorsToStackCancel(*cancel);
>>>>>>> 91147254
         TransactionState::handleInternalCancel(cancel, *this);
      }
      else if(mState==Calling)
      {
         // We can't send the CANCEL yet, remember to.
         mIsAbandoned = true;
      }
      delete msg;
   }
   else if(dynamic_cast<DnsResultMessage*>(msg))
   {
      handleSync(mDnsResult);
      delete msg;
   }
   else
   {
      //StackLog ( << "TransactionState::processClientInvite: message unhandled");
      delete msg;
   }
}

void
TransactionState::processServerNonInvite(TransactionMessage* msg)
{
   StackLog (<< "TransactionState::processServerNonInvite: " << msg->brief());

   if (isRequest(msg) && !isInvite(msg) && isFromWire(msg)) // retransmission from the wire
   {
      if (mState == Trying)
      {
         // ignore
         delete msg;
      }
      else if (mState == Proceeding || mState == Completed)
      {
         if(mIsAbandoned)
         {
            assert(mState == Completed);
            mIsAbandoned=false;
            // put a 500 in mNextTransmission
            SipMessage* req = dynamic_cast<SipMessage*>(msg);
            resetNextTransmission(Helper::makeResponse(*req, 500));
            sendCurrentToWire();
         }
         else
         {
            sendCurrentToWire();
         }
         delete msg;
      }
      else
      {
         CritLog (<< "Fatal error in TransactionState::processServerNonInvite " 
                  << msg->brief()
                  << " state=" << *this);
         assert(0);
         delete msg;
         return;
      }
   }
   else if (isResponse(msg) && isFromTU(msg))
   {
      SipMessage* sip = dynamic_cast<SipMessage*>(msg);
      int code = sip->const_header(h_StatusLine).responseCode();
      if (code >= 100 && code < 200) // 1XX
      {
         if (mState == Trying || mState == Proceeding)
         {
            resetNextTransmission(sip);
            mState = Proceeding;
            sendCurrentToWire(); // don't delete msg
         }
         else
         {
            // ignore
            delete msg;
         }
      }
      else if (code >= 200 && code <= 699)
      {
         if (mIsReliable)
         {
            resetNextTransmission(sip);
            sendCurrentToWire();
            terminateServerTransaction(mId);
            
            // !bwc! We can only do this because we are in a reliable
            // transport, and do not need to hang around to soak up 
            // retransmissions.
            delete this;
         }
         else
         {
            if (mState == Trying || mState == Proceeding)
            {
               mState = Completed;
               mController.mTimers.add(Timer::TimerJ, mId, 64*Timer::T1 );
               resetNextTransmission(sip);
               sendCurrentToWire();
            }
            else if (mState == Completed)
            {
               // ignore
               delete sip;
            }
            else
            {
               CritLog (<< "Fatal error in TransactionState::processServerNonInvite " 
                        << msg->brief()
                        << " state=" << *this);
               assert(0);
               delete sip;
               return;
            }
         }
      }
      else
      {
         // ignore
         delete msg;
      }
   }
   else if (isTimer(msg))
   {
      TimerMessage* timer = dynamic_cast<TimerMessage*>(msg);
      assert(timer);
      switch (timer->getType())
      {
         case Timer::TimerJ:
            if (mState == Completed)
            {
               terminateServerTransaction(mId);
               delete this;
            }
            delete msg;
            break;

         case Timer::TimerTrying:
            if (mState == Trying)
            {
               // Timer E has reached T2 - send a 100 as recommended by RFC4320 NIT-Problem-Actions
               sendCurrentToWire();
               mState = Proceeding;
            }
            delete msg;
            break;

         default:
            delete msg;
            break;
      }
   }
   else if (isTransportError(msg))
   {
      processTransportFailure(msg);
      delete msg;
   }
   else if (isAbandonServerTransaction(msg))
   {
      if(mState==Trying || mState==Proceeding)
      {
         mIsAbandoned = true;

         // !bwc! We could check to see if we have a 100 lying around, and 
         // convert it into a 500 for immediate transmission, but it is not 
         // clear that this is a good idea, especially if the TU has abandoned 
         // this transaction after the remote endpoint has stopped 
         // retransmitting. Maybe we could use a time-stamp to help here? Would
         // it be worth the extra memory footprint?

         if (mIsReliable)
         {
            // If we haven't sent a 500 yet, we never will (no retransmissions 
            // to make the response with).
            terminateServerTransaction(mId);
            delete this;
         }
         else
         {
            // If we haven't sent a 500 yet, we'll do so when the next
            // retransmission comes in. In the meantime, set up timers for
            // transaction termination.
            mState = Completed;
            mController.mTimers.add(Timer::TimerJ, mId, 64*Timer::T1 );
         }
      }
      delete msg;
   }
   else if(dynamic_cast<DnsResultMessage*>(msg))
   {
      handleSync(mDnsResult);
      delete msg;
   }
   else
   {
      //StackLog (<< "TransactionState::processServerNonInvite: message unhandled");
      delete msg;
   }
}


void
TransactionState::processServerInvite(TransactionMessage* msg)
{
   StackLog (<< "TransactionState::processServerInvite: " << msg->brief());
   if (isRequest(msg) && isFromWire(msg))
   {
      SipMessage* sip = dynamic_cast<SipMessage*>(msg);
      switch (sip->method())
      {
         case INVITE:
            // note: handling of initial INVITE message is done in TransactionState:process
            if(mIsAbandoned)
            {
               mIsAbandoned=false;
               mAckIsValid=true;
               resetNextTransmission(Helper::makeResponse(*sip, 500));
               mState = Completed;
               mController.mTimers.add(Timer::TimerH, mId, Timer::TH );
               if (!mIsReliable)
               {
                  mController.mTimers.add(Timer::TimerG, mId, Timer::T1 );
               }
               sendCurrentToWire();
               delete msg;
               return;
            }

            if (mState == Proceeding || mState == Completed)
            {
               /*
                 The server transaction has already been constructed so this
                 message is a retransmission.  The server transaction must
                 respond with a 100 Trying _or_ the last provisional response
                 passed from the TU for this transaction.
               */
               //StackLog (<< "Received invite from wire - forwarding to TU state=" << mState);
               
               // !bwc! If we have nothing to respond with, make something.
               if (mMsgToRetransmit.empty() && !mNextTransmission)
               {
                  resetNextTransmission(make100(sip));
               }
               delete sip;
               sendCurrentToWire();
            }
            else
            {
               //StackLog (<< "Received invite from wire - ignoring state=" << mState);
               delete msg;
            }
            break;
            
         case ACK:
            /*
              If an ACK is received while the server transaction is in the
              "Completed" state, the server transaction MUST transition to the
              "Confirmed" state.
            */
            if (mState == Completed)
            {
               if (mIsReliable)
               {
                  //StackLog (<< "Received ACK in Completed (reliable) - delete transaction");
                  terminateServerTransaction(mId);
                  delete this; 
                  delete msg;
               }
               else
               {
                  //StackLog (<< "Received ACK in Completed (unreliable) - confirmed, start Timer I");
                  mState = Confirmed;
                  mController.mTimers.add(Timer::TimerI, mId, Timer::T4 );
                  // !bwc! Got an ACK/failure; we can stop retransmitting
                  // our failure response now.
                  resetNextTransmission(0);
                  delete sip;
               }
            }
            else
            {
               //StackLog (<< "Ignore ACK not in Completed state");
               delete msg;
            }
            break;

         case CANCEL:
            assert(0);
            delete sip;
            break;

         default:
            //StackLog (<< "Received unexpected request. Ignoring message");
            delete msg;
            break;
      }
   }
   else if (isResponse(msg, 100, 699) && isFromTU(msg))
   {
      SipMessage* sip = dynamic_cast<SipMessage*>(msg);
      int code = sip->const_header(h_StatusLine).responseCode();
      switch (sip->method())
      {
         case INVITE:
            if (code == 100)
            {
               if (mState == Trying || mState == Proceeding)
               {
                  //StackLog (<< "Received 100 in Trying or Proceeding. Send over wire");
                  resetNextTransmission(sip); // may be replacing the 100
                  mState = Proceeding;
                  sendCurrentToWire(); // don't delete msg
               }
               else
               {
                  //StackLog (<< "Ignoring 100 - not in Trying or Proceeding.");
                  delete msg;
               }
            }
            else if (code > 100 && code < 200)
            {
               if (mState == Trying || mState == Proceeding)
               {
                  //StackLog (<< "Received 1xx in Trying or Proceeding. Send over wire");
                  resetNextTransmission(sip); // may be replacing the 100
                  mState = Proceeding;
                  sendCurrentToWire(); // don't delete msg
               }
               else
               {
                  //StackLog (<< "Received 100 when not in Trying State. Ignoring");
                  delete msg;
               }
            }
            else if (code >= 200 && code < 300)
            {
               if (mState == Trying || mState == Proceeding)
               {
                  StackLog (<< "Received 2xx when in Trying or Proceeding State of server invite transaction");
                  StackLog (<< *this);
                  resetNextTransmission(sip); // may be replacing the 100
                  sendCurrentToWire();
                  
                  // Keep the StaleServer transaction around, so we can keep the
                  // source Tuple that the request was received on. 
                  //terminateServerTransaction(mId);
                  mMachine = ServerStale;
                  mController.mTimers.add(Timer::TimerStaleServer, mId, Timer::TS );
               }
               else
               {
                  //StackLog (<< "Received 2xx when not in Trying or Proceeding State. Ignoring");
                  delete msg;
               }
            }
            else if (code >= 300)
            {
               /*
                 While in the "Proceeding" state, if the TU passes a response with
                 status code from 300 to 699 to the server transaction, For unreliable 
                 transports,timer G is set to fire in T1 seconds, and is not set to 
                 fire for reliable transports.when the "Completed" state is entered, 
                 timer H MUST be set to fire in 64*T1 seconds for all transports.  
                 Timer H determines when the server transaction abandons retransmitting 
                 the response
               */

               if (mState == Trying || mState == Proceeding)
               {
                  mAckIsValid=true;
                  StackLog (<< "Received failed response in Trying or Proceeding. Start Timer H, move to completed." << *this);
                  resetNextTransmission(sip);
                  mState = Completed;
                  mController.mTimers.add(Timer::TimerH, mId, Timer::TH );
                  if (!mIsReliable)
                  {
                     mController.mTimers.add(Timer::TimerG, mId, Timer::T1 );
                  }
                  sendCurrentToWire(); // don't delete msg
               }
               else
               {
                  //StackLog (<< "Received Final response when not in Trying or Proceeding State. Ignoring");
                  delete msg;
               }
            }
            else
            {
               //StackLog (<< "Received Invalid response line. Ignoring");
               delete msg;
            }
            break;
            
         case CANCEL:
            assert(0);
            delete sip;
            break;
            
         default:
            //StackLog (<< "Received response to non invite or cancel. Ignoring");
            delete msg;
            break;
      }
   }
   else if (isTimer(msg))
   {
      TimerMessage* timer = dynamic_cast<TimerMessage*>(msg);
      switch (timer->getType())
      {
         case Timer::TimerG:
            if (mState == Completed)
            {
               StackLog (<< "TimerG fired. retransmit, and re-add TimerG");
               sendCurrentToWire();
               mController.mTimers.add(Timer::TimerG, mId, resipMin(Timer::T2, timer->getDuration()*2) );  //  TimerG is supposed to double - up until a max of T2 RFC3261 17.2.1
            }
            break;

            /*
              If timer H fires while in the "Completed" state, it implies that the
              ACK was never received.  In this case, the server transaction MUST
              transition to the "Terminated" state, and MUST indicate to the TU
              that a transaction failure has occurred. WHY we need to inform TU
              for Failure cases ACK ? do we really need to do this ???       

              !jf! this used to re-add TimerH if there was an associated CANCEL
              transaction. Don't know why. 
            */
         case Timer::TimerH:
         case Timer::TimerI:
            if (timer->getType() == Timer::TimerH)
            {
               InfoLog (<< "No ACK was received on a server transaction (Timer H)");
            }
            terminateServerTransaction(mId);
            delete this;
            break;

         case Timer::TimerTrying:
            if (mState == Trying)
            {
               //StackLog (<< "TimerTrying fired. Send a 100");
               sendCurrentToWire(); // will get deleted when this is deleted
               mState = Proceeding;
            }
            else
            {
               //StackLog (<< "TimerTrying fired. Not in Trying state. Ignoring");
            }
            break;
            
         default:
            CritLog(<<"unexpected timer fired: " << timer->getType());
            assert(0); // programming error if any other timer fires
            break;
      }
      delete timer;
   }
   else if (isTransportError(msg))
   {
      processTransportFailure(msg);
      delete msg;
   }
   else if (isAbandonServerTransaction(msg))
   {
      if((mState == Trying || mState == Proceeding) && !mIsAbandoned)
      {
         // We need to schedule teardown, and 500 the next retransmission.
         if(mNextTransmission)
         {
            mMsgToRetransmit.clear();
            // hey, we had a 1xx laying around! Turn it into a 500 and send.
            assert(mNextTransmission->isResponse());
            assert(mNextTransmission->const_header(h_StatusLine).statusCode()/100==1);
            mNextTransmission->header(h_StatusLine).statusCode()=500;
            mNextTransmission->header(h_StatusLine).reason()="Server Error";
            sendCurrentToWire();
            mAckIsValid=true;
            StackLog (<< "Received failed response in Trying or Proceeding. Start Timer H, move to completed." << *this);
            mState = Completed;
            mController.mTimers.add(Timer::TimerH, mId, Timer::TH );
            if (!mIsReliable)
            {
               mController.mTimers.add(Timer::TimerG, mId, Timer::T1 );
            }
         }
         else
         {
            // !bwc! TODO try to convert mMsgToRetransmit if present.
            if(mIsReliable)
            {
               // We will never see another retransmission of the INVITE. We
               // need to bail.
               terminateServerTransaction(mId);
               delete this;
            }
            else
            {
               // We should see a retransmission of the INVITE shortly, or we
               // will time out eventually. Be patient...
               mIsAbandoned = true;
            }
         }
      }
      delete msg;
   }
   else if(dynamic_cast<DnsResultMessage*>(msg))
   {
      handleSync(mDnsResult);
      delete msg;
   }
   else
   {
      //StackLog (<< "TransactionState::processServerInvite: message unhandled");
      delete msg;
   }
}


void
TransactionState::processClientStale(TransactionMessage* msg)
{
   StackLog (<< "TransactionState::processClientStale: " << msg->brief());

   if (isTimer(msg))
   {
      TimerMessage* timer = dynamic_cast<TimerMessage*>(msg);
      if (timer->getType() == Timer::TimerStaleClient)
      {
         terminateClientTransaction(mId);
         delete this;
         delete msg;
      }
      else
      {
         delete msg;
      }
   }
   else if (isTransportError(msg))
   {
      WarningLog (<< "Got a transport error in Stale Client state");
      StackLog (<< *this);
      processTransportFailure(msg);
      delete msg;
   }
   else if(isResponse(msg, 200, 299))
   {
      assert(isFromWire(msg));
      sendToTU(msg);
   }
   else if(dynamic_cast<DnsResultMessage*>(msg))
   {
      handleSync(mDnsResult);
      delete msg;
   }
   else if (isAbandonServerTransaction(msg))
   {
      // ?
      delete msg;
   }
   else if (isCancelClientTransaction(msg))
   {
      // ?
      delete msg;
   }
   else
   {
      // might have received some other response because a downstream UAS is
      // misbehaving. For instance, sending a 487/INVITE after already
      // sending a 200/INVITE. It could also be some other message type.
      StackLog (<< "Discarding extra message: " << *msg);
      delete msg;
   }
}

void
TransactionState::processServerStale(TransactionMessage* msg)
{
   StackLog (<< "TransactionState::processServerStale: " << msg->brief());

   SipMessage* sip = dynamic_cast<SipMessage*>(msg);
   if (isTimer(msg))
   {
      TimerMessage* timer = dynamic_cast<TimerMessage*>(msg);
      if (timer->getType() == Timer::TimerStaleServer)
      {
         delete msg;
         terminateServerTransaction(mId);
         delete this;
      }
      else
      {
         delete msg;
      }
   }
   else if (isTransportError(msg))
   {
      WarningLog (<< "Got a transport error in Stale Server state");
      StackLog (<< *this);
      processTransportFailure(msg);
      delete msg;
   }
   else if (sip && isRequest(sip) && sip->method() == ACK)
   {
      // .bwc. We should never fall into this block. There is code in process
      // that should prevent it.
      assert(isFromWire(msg));
      InfoLog (<< "Passing ACK directly to TU: " << sip->brief());
      sendToTU(msg);
   }
   else if (sip && isRequest(sip) && sip->method() == INVITE)
   {
      // this can happen when an upstream UAC never received the 200 and
      // retransmits the INVITE when using unreliable transport
      // Drop the INVITE since the 200 will get retransmitted by the downstream UAS
      StackLog (<< "Dropping retransmitted INVITE in stale server transaction" << sip->brief());
      delete msg;
   }
   else if (isResponse(msg) && isFromTU(msg))
   {
      resetNextTransmission(sip);
      sendCurrentToWire(); 
   }
   else if(dynamic_cast<DnsResultMessage*>(msg))
   {
      handleSync(mDnsResult);
      delete msg;
   }
   else if (isAbandonServerTransaction(msg))
   {
      // ?
      delete msg;
   }
   else
   {
      // .bwc. This can very easily be triggered by a stupid/malicious 
      // endpoint. This is not an error in our code. Do not ErrLog this.
      InfoLog(<<"ServerStale unexpected condition, dropping message.");
      if (sip)
      {
         InfoLog(<<sip->brief());
      }
      delete msg;
   }
}


void
TransactionState::processNoDnsResults()
{
   if(!mNextTransmission || mNextTransmission->method()==ACK)
   {
      // This is probably an ACK; since we know we will never need to send a 
      // response to an ACK, we delete mNextTransmission as soon as we 
      // serialize it.
      return;
   }

   WarningCategory warning;
   SipMessage* response = Helper::makeResponse(*mNextTransmission, 503);
   warning.hostname() = mController.mHostname;
   warning.code() = 399;
   warning.text().reserve(100);

   if(mDnsResult)
   {
      InfoLog (<< "Ran out of dns entries for " << mDnsResult->target() << ". Send 503");
      assert(mDnsResult->available() == DnsResult::Finished);
      oDataStream warnText(warning.text());
      warnText << "No other DNS entries to try ("
               << mFailureReason << "," << mFailureSubCode << ")";
   }
   else
   {
      oDataStream warnText(warning.text());
      warnText << "Transport failure ("
               << mFailureReason << "," << mFailureSubCode << ")";
   }

   switch(mFailureReason)
   {
      case TransportFailure::None:
         response->header(h_StatusLine).reason() = "No DNS results";
         break;

      case TransportFailure::Failure:
      case TransportFailure::TransportNoSocket:
      case TransportFailure::TransportBadConnect:
      case TransportFailure::ConnectionUnknown:
      case TransportFailure::ConnectionException:
         response->header(h_StatusLine).reason() = "Transport failure: no transports left to try";
         break;
      case TransportFailure::NoTransport:
         response->header(h_StatusLine).reason() = "No matching transport found";
         break;
      case TransportFailure::NoRoute:
         response->header(h_StatusLine).reason() = "No route to host";
         break;
      case TransportFailure::CertNameMismatch:
         response->header(h_StatusLine).reason() = "Certificate Name Mismatch";
         break;
      case TransportFailure::CertValidationFailure:
         response->header(h_StatusLine).reason() = "Certificate Validation Failure";
         break;
      case TransportFailure::TransportNoExistConn:
         if(InteropHelper::getOutboundVersion() >= 5)
         {
            response->header(h_StatusLine).statusCode() = 430;
         }
         else
         {
            response->header(h_StatusLine).statusCode() = 410;
         }
         response->header(h_StatusLine).reason() = "Flow failed";
         warning.text() = "Flow no longer exists";
         break;
      case TransportFailure::TransportShutdown:
         response->header(h_StatusLine).reason() = "Transport shutdown: no transports left to try";
         break;
   }

   response->header(h_Warnings).push_back(warning);

   sendToTU(response); 
   terminateClientTransaction(mId);
   if (mMachine != Stateless)
   {
      delete this;
   }
}

void
TransactionState::processTransportFailure(TransactionMessage* msg)
{
   TransportFailure* failure = dynamic_cast<TransportFailure*>(msg);
   assert(failure);
   assert(mState!=Bogus);
   assert(mNextTransmission);

   // Store failure reasons
   if (failure->getFailureReason() > mFailureReason)
   {
      mFailureReason = failure->getFailureReason();
      mFailureSubCode = failure->getFailureSubCode();
   }

   if (mNextTransmission->isRequest() && mNextTransmission->method() == CANCEL &&
       mState != Completed && mState != Terminated)
   {
      WarningLog (<< "Failed to deliver a CANCEL request");
      StackLog (<< *this);
      assert(mMethod==CANCEL);

      // In the case of a client-initiated CANCEL, we don't want to
      // try other transports in the case of transport error as the
      // CANCEL MUST be sent to the same IP/PORT as the orig. INVITE.
      //?dcm? insepct failure enum?
      SipMessage* response = Helper::makeResponse(*mNextTransmission, 503);
      WarningCategory warning;
      warning.hostname() = mController.mHostname;
      warning.code() = 399;
      warning.text() = "Failed to deliver CANCEL using the same transport as the INVITE was used";
      response->header(h_Warnings).push_back(warning);
         
      sendToTU(response);
      return;
   }

   if(!mDnsResult)
   {
      InfoLog(<< "Transport failure on send that did not use DNS.");
      processNoDnsResults();
   }
   // else If we did DNS resolution, then check if we should try to failover to another DNS entry
   else if(mDnsResult)
   {
      // .bwc. Greylist for 32s
      // !bwc! TODO make this duration configurable.
      mDnsResult->greylistLast(Timer::getTimeMs()+32000);

      // .bwc. We should only try multiple dns results if we are originating a
      // request. Additionally, there are (potential) cases where it would not
      // be appropriate to fail over even then.
      bool shouldFailover=false;
      if(mMachine==ClientNonInvite)
      {
         if(mState==Completed || mState==Terminated)
         {
            WarningLog(<<"Got a TransportFailure message in a " << mState <<
                         " ClientNonInvite transaction. How did this happen? Since we have"
                         " already completed the transaction, we shouldn't try"
                         " additional DNS results.");
         }
         else
         {
            shouldFailover=true;
         }
      }
      else if(mMachine==ClientInvite)
      {
         if(mState==Completed || mState==Terminated)
         {
            // .bwc. Perhaps the attempted transmission of the ACK failed here.
            // (assuming this transaction got a failure response; not sure what
            // might have happened if this is not the case)
            // In any case, we should not try sending the INVITE anywhere else.
            InfoLog(<<"Got a TransportFailure message in a " << mState <<
                      " ClientInvite transaction. Since we have"
                      " already completed the transaction, we shouldn't try"
                      " additional DNS results.");
         }
         else
         {
            if(mState==Proceeding)
            {
               // .bwc. We need to revert our state back to Calling, since we are
               // going to be sending the INVITE to a new endpoint entirely.

               // !bwc!
               // An interesting consequence occurs if our failover ultimately
               // sends to the same instance of a resip stack; we increment the 
               // transport sequence in our branch parameter, but any resip-based
               // stack will ignore this change, and process this "new" request as
               // a retransmission! Furthermore, our state will be out of phase
               // with the state at the remote endpoint, and if we have sent a
               // PRACK, it will know (and stuff will break)!
               // TODO What else needs to be done here to safely revert our state?
               mState=Calling;
            }
            shouldFailover=true;
         }
      }
   
      if(shouldFailover)
      {
         InfoLog (<< "Try sending request to a different dns result");
         assert(mMethod!=CANCEL);

         switch (mDnsResult->available())
         {
            case DnsResult::Available:
               InfoLog(<< "We have another DNS result to try.");
               restoreOriginalContactAndVia();
               mTarget = mDnsResult->next();
               mMsgToRetransmit.clear();
               processReliability(mTarget.getType());
               sendCurrentToWire();
               break;
            
            case DnsResult::Pending:
               InfoLog(<< "We have a DNS query pending.");
               mWaitingForDnsResult=true;
               restoreOriginalContactAndVia();
               mMsgToRetransmit.clear();
               break;

            case DnsResult::Finished:
               InfoLog(<< "No DNS results remain.");
               processNoDnsResults();
               break;

            case DnsResult::Destroyed:
            default:
               InfoLog (<< "Bad state: " << *this);
               assert(0);
         }
      }
      else
      {
         InfoLog(<< "Transport failure on send, and failover is disabled.");
         processNoDnsResults();
      }
   }
}

// called by DnsResult
void
TransactionState::rewriteRequest(const Uri& rewrite)
{
   // !bwc! TODO We need to address the race-conditions caused by callbacks
   // into a class whose thread-safety is accomplished through message-passing.
   // This function could very easily be called while other processing is
   // taking place due to a message from the state-machine fifo. In the end, I
   // imagine that we will need to have the callback place a message onto the
   // queue, and move all the code below into a function that handles that
   // message.

   assert(mNextTransmission->isRequest());
   if (mNextTransmission->const_header(h_RequestLine).uri() != rewrite)
   {
      InfoLog (<< "Rewriting request-uri to " << rewrite);
      mNextTransmission->header(h_RequestLine).uri() = rewrite;
      // !bwc! Changing mNextTransmission invalidates mMsgToRetransmit.
      mMsgToRetransmit.clear();
   }
}

void
TransactionState::handle(DnsResult* result)
{
   // ?bwc? Maybe optmize this to use handleSync() directly when running in
   // single-threaded mode?
   DnsResultMessage* dns = new DnsResultMessage(mId,isClient());
   mController.mStateMacFifo.add(static_cast<TransactionMessage*>(dns));
}

void
TransactionState::handleSync(DnsResult* result)
{
   StackLog (<< *this << " got DNS result: " << *result);
   
   // .bwc. Were we expecting something from mDnsResult?
   if (mWaitingForDnsResult) 
   {
      assert(mDnsResult);
      switch (mDnsResult->available())
      {
         case DnsResult::Available:
            mWaitingForDnsResult=false;
            mTarget = mDnsResult->next();
            assert( mTarget.transport==0 );
            // below allows TU to which transport we send on
            // (The Via mechanism for setting transport doesn't work for TLS)
            mTarget.transport = mNextTransmission->getDestination().transport;
            processReliability(mTarget.getType());
            sendCurrentToWire();
            break;
            
         case DnsResult::Finished:
            mWaitingForDnsResult=false;
            processNoDnsResults();
            break;

         case DnsResult::Pending:
            break;
            
         case DnsResult::Destroyed:
         default:
            assert(0);
            break;
      }
   }
}

void
TransactionState::processReliability(TransportType type)
{
   switch (type)
   {
      case UDP:
      case DCCP:
         if (mIsReliable)
         {
            mIsReliable = false;
            StackLog (<< "Unreliable transport: " << *this);
            switch (mMachine)
            {
               case ClientNonInvite:
                  mController.mTimers.add(Timer::TimerE1, mId, Timer::T1 );
                  break;
                  
               case ClientInvite:
                  mController.mTimers.add(Timer::TimerA, mId, Timer::T1 );
                  break;

               default:
                  break;
            }
         }
         break;
         
      default:
         if (!mIsReliable)
         {
            mIsReliable = true;
         }
         break;
   }
}

// !ah! only used one place, so leaving it here instead of making a helper.
// !ah! broken out for clarity -- only used for forceTargets.
// Expects that host portion is IP address notation.

static const Tuple
simpleTupleForUri(const Uri& uri)
{
   const Data& host = uri.host();
   int port = uri.port();

   resip::TransportType transport = UNKNOWN_TRANSPORT;
 
  if (uri.exists(p_transport))
   {
      transport = Tuple::toTransport(uri.param(p_transport));
   }

   if (transport == UNKNOWN_TRANSPORT)
   {
      transport = UDP;
   }
   if (port == 0)
   {
      switch(transport)
      {
         case TLS:
            port = Symbols::DefaultSipsPort;
            break;
         case UDP:
         case TCP:
         default:
            port = Symbols::DefaultSipPort;
            break;
         // !ah! SCTP?

      }
   }

   return Tuple(host,port,transport);
}

void
TransactionState::sendCurrentToWire() 
{
   if(!mMsgToRetransmit.empty())
   {
      if(mController.mStack.statisticsManagerEnabled())
      {
         mController.mStatsManager.retransmitted(mCurrentMethodType, 
                                                   isClient(), 
                                                   mCurrentResponseCode);
      }

      mController.mTransportSelector.retransmit(mMsgToRetransmit);
   }
   else if(mNextTransmission) // initial transmission; need to determine target
   {
      SipMessage* sip=mNextTransmission;
      bool transmitted=false;

      if(isClient())
      {
         if(mTarget.getType() != UNKNOWN_TRANSPORT) // mTarget is set, so just send.
         {
            transmitted=mController.mTransportSelector.transmit(
                        sip, 
                        mTarget,
                        mIsReliable ? 0 : &mMsgToRetransmit);
         }
         else // mTarget isn't set...
         {
            if (sip->getDestination().mFlowKey) //...but sip->getDestination() will work
            {
               // ?bwc? Maybe we should be nice to the TU and do DNS in this case?
               assert(sip->getDestination().getType() != UNKNOWN_TRANSPORT);

               // .bwc. We have the FlowKey. This completely specifies our 
               // Transport (and Connection, if applicable). No DNS required.
               DebugLog(<< "Sending to tuple: " << sip->getDestination());
               mTarget = sip->getDestination();
               processReliability(mTarget.getType());
               transmitted=mController.mTransportSelector.transmit(
                           sip, 
                           mTarget,
                           mIsReliable ? 0 : &mMsgToRetransmit);
            }
            else // ...so DNS is required...
            {
               if(mDnsResult == 0) // ... and we haven't started a DNS query yet.
               {
                  StackLog (<< "sendToWire with no dns result: " << *this);
                  assert(sip->isRequest());
                  assert(mMethod!=CANCEL); // .bwc. mTarget should be set in this case.
                  mDnsResult = mController.mTransportSelector.createDnsResult(this);
                  mWaitingForDnsResult=true;
                  mController.mTransportSelector.dnsResolve(mDnsResult, sip);
               }
               else // ... but our DNS query isn't done yet.
               {
                  // .bwc. While the resolver was attempting to find a target, another
                  // request came down from the TU. This could be a bug in the TU, or 
                  // could be a retransmission of an ACK/200. Either way, we cannot
                  // expect to ever be able to send this request (nowhere to store it
                  // temporarily).
                  // ?bwc? Higher log-level?
                  DebugLog(<< "Received a second request from the TU for a transaction"
                           " that already existed, before the DNS subsystem was done "
                           "resolving the target for the first request. Either the TU"
                           " has messed up, or it is retransmitting ACK/200 (the only"
                           " valid case for this to happen)");
               }
            }
         }
      }
      else // server transaction
      {
         assert(mDnsResult == 0);
         assert(sip->exists(h_Vias));
         assert(!sip->const_header(h_Vias).empty());

         // .bwc. Code that tweaks mResponseTarget based on stuff in the SipMessage.
         // ?bwc? Why?
         if (sip->hasForceTarget())
         {
            // ?bwc? Override the target for a single response? Should we even
            // allow this? What about client transactions? Should we overwrite 
            // mResponseTarget here? I don't think this has been thought out properly.
            Tuple target = simpleTupleForUri(sip->getForceTarget());
            StackLog(<<"!ah! response with force target going to : "<<target);
            transmitted=mController.mTransportSelector.transmit(
                        sip, 
                        mTarget,
                        mIsReliable ? 0 : &mMsgToRetransmit);
         }
         else
         {
            if (sip->const_header(h_Vias).front().exists(p_rport) && sip->const_header(h_Vias).front().param(p_rport).hasValue())
            {
               // ?bwc? This was not setting the port in mResponseTarget before. Why would
               // the rport be different than the port in mResponseTarget? Didn't we 
               // already set this? Maybe the TU messed with it? If so, why should we pay 
               // attention to it? Again, this hasn't been thought out.
               mResponseTarget.setPort(sip->const_header(h_Vias).front().param(p_rport).port());
               StackLog(<< "rport present in response: " << mResponseTarget.getPort());
            }
   
            StackLog(<< "tid=" << sip->getTransactionId() << " sending to : " << mResponseTarget);
            transmitted=mController.mTransportSelector.transmit(
                        sip, 
                        mResponseTarget,
                        mIsReliable ? 0 : &mMsgToRetransmit);
         }
      }

      // !bwc! If we don't have DNS results yet, or TransportSelector::transmit
      // fails, we hang on to the full original SipMessage, in the hope that 
      // next time it works.
      if (transmitted)
      {
         if(mController.mStack.statisticsManagerEnabled())
         {
            mController.mStatsManager.sent(sip);
         }

         mCurrentMethodType = sip->method();
         if(sip->isResponse())
         {
            mCurrentResponseCode = sip->const_header(h_StatusLine).statusCode();
         }

         // !bwc! If mNextTransmission is a non-ACK request, we need to save the
         // initial request in case we need to send a simulated 408 or a 503 to 
         // the TU (at least, until we get a response back)
         if(!mNextTransmission->isRequest() || mNextTransmission->method()==ACK)
         {
            delete mNextTransmission;
            mNextTransmission=0;
         }
      }
   }
   else
   {
      assert(0);
   }
}

void
TransactionState::sendToTU(TransactionMessage* msg)
{
   SipMessage* sipMsg = dynamic_cast<SipMessage*>(msg);
   if (sipMsg && sipMsg->isResponse() && mDnsResult)
   {
      // whitelisting rules.
      switch (sipMsg->const_header(h_StatusLine).statusCode())
      {
         case 503:
            // blacklist last target.
            // .bwc. If there is no Retry-After, we do not blacklist
            // (see RFC 3261 sec 21.5.4 para 1)
            if(sipMsg->exists(resip::h_RetryAfter) && 
               sipMsg->const_header(resip::h_RetryAfter).isWellFormed())
            {
               unsigned int relativeExpiry= sipMsg->const_header(resip::h_RetryAfter).value();
               
               if(relativeExpiry!=0)
               {
                  mDnsResult->blacklistLast(resip::Timer::getTimeMs()+relativeExpiry*1000);
               }
            }
            
            break;
         case 408:
            if(sipMsg->getReceivedTransport() == 0 && 
                  (mState == Trying || mState==Calling))  // only greylist if internally generated and we haven't received any responses yet
            {
               // greylist last target.
               // ?bwc? How long do we greylist this for? Probably should make
               // this configurable. TODO
               mDnsResult->greylistLast(resip::Timer::getTimeMs() + 32000);
            }

            break;
         default:
            // !bwc! Debatable.
            mDnsResult->whitelistLast();
            break;
      }
   }

   CongestionManager::RejectionBehavior behavior=CongestionManager::NORMAL;
   behavior=mController.mTuSelector.getRejectionBehavior(mTransactionUser);

   if(behavior!=CongestionManager::NORMAL)
   {
      if(sipMsg)
      {
         assert(sipMsg->isExternal());
         if(sipMsg->isRequest())
         {
            // .bwc. This could be an initial request, or an ACK/200.
            if(sipMsg->method()==ACK)
            {
               // ACK/200 is a continuation of old work. We only reject if
               // we're really hosed.
               if(behavior==CongestionManager::REJECTING_NON_ESSENTIAL)
               {
                  delete msg;
                  return;
               }
            }
            else
            {
               // .bwc. This is new work. Reject.
               SipMessage* response(Helper::makeResponse(*sipMsg, 503));
               delete sipMsg;
               
               UInt16 retryAfter=mController.mTuSelector.getExpectedWait(mTransactionUser);
               response->header(h_RetryAfter).value()=retryAfter;
               response->setFromTU();
               if(mMethod==INVITE)
               {
                  processServerInvite(response);
               }
               else
               {
                  processServerNonInvite(response);
               }
               return;
            }
         }
         else
         {
            // .bwc. This could be a response from the wire, or an internally
            // generated pseudo-response. This is always a continuation of
            // old work.
            if(behavior==CongestionManager::REJECTING_NON_ESSENTIAL &&
               mTransactionUser &&
               !mTransactionUser->responsesMandatory())
            {
               delete sipMsg;
               return;
            }
         }
      }
      else
      {
         // .bwc. This is some sort of timer, or other message. If we don't know 
         // any better, we need to assume this is essential for the safe
         // operation of the TU.
      }
   }
   
   TransactionState::sendToTU(mTransactionUser, mController, msg);
}

void
TransactionState::sendToTU(TransactionUser* tu, TransactionController& controller, TransactionMessage* msg) 
{   
   msg->setTransactionUser(tu);
   controller.mTuSelector.add(msg, TimeLimitFifo<Message>::InternalElement);
}

SipMessage*
TransactionState::make100(SipMessage* request) const
{
   return (Helper::makeResponse(*request, 100));
}

void
TransactionState::add(const Data& tid)
{
   if (isClient())
   {
      mController.mClientTransactionMap.add(tid, this);
   }
   else
   {
      mController.mServerTransactionMap.add(tid, this);
   }
}

void
TransactionState::erase(const Data& tid)
{
   if (isClient())
   {
      mController.mClientTransactionMap.erase(tid);
   }
   else
   {
      mController.mServerTransactionMap.erase(tid);
   }
}

bool
TransactionState::isRequest(TransactionMessage* msg) const
{
   SipMessage* sip = dynamic_cast<SipMessage*>(msg);   
   return sip && sip->isRequest();
}

bool
TransactionState::isInvite(TransactionMessage* msg) const
{
   if (isRequest(msg))
   {
      SipMessage* sip = dynamic_cast<SipMessage*>(msg);
      return (sip->method()) == INVITE;
   }
   return false;
}

bool
TransactionState::isResponse(TransactionMessage* msg, int lower, int upper) const
{
   SipMessage* sip = dynamic_cast<SipMessage*>(msg);
   if (sip && sip->isResponse())
   {
      int c = sip->const_header(h_StatusLine).responseCode();
      return (c >= lower && c <= upper);
   }
   return false;
}

bool
TransactionState::isTimer(TransactionMessage* msg) const
{
   return dynamic_cast<TimerMessage*>(msg) != 0;
}

bool
TransactionState::isFromTU(TransactionMessage* msg) const
{
   SipMessage* sip = dynamic_cast<SipMessage*>(msg);
   return sip && !sip->isExternal();
}

bool
TransactionState::isFromWire(TransactionMessage* msg) const
{
   SipMessage* sip = dynamic_cast<SipMessage*>(msg);
   return sip && sip->isExternal();
}

bool
TransactionState::isTransportError(TransactionMessage* msg) const
{
   return dynamic_cast<TransportFailure*>(msg) != 0;
}

bool 
TransactionState::isAbandonServerTransaction(TransactionMessage* msg) const
{
   return dynamic_cast<AbandonServerTransaction*>(msg) != 0;
}

bool 
TransactionState::isCancelClientTransaction(TransactionMessage* msg) const
{
   return dynamic_cast<CancelClientInviteTransaction*>(msg) != 0;
}


const Data&
TransactionState::tid(SipMessage* sip) const
{
   assert(0);
   assert (mMachine != Stateless || (mMachine == Stateless && !mId.empty()));
   assert (mMachine == Stateless || (mMachine != Stateless && sip));
   return (mId.empty() && sip) ? sip->getTransactionId() : mId;
}

void
TransactionState::terminateClientTransaction(const Data& tid)
{
   mState = Terminated;
   if (mController.mTuSelector.isTransactionUserStillRegistered(mTransactionUser) && 
       mTransactionUser->isRegisteredForTransactionTermination())
   {
      //StackLog (<< "Terminate client transaction " << tid);
      sendToTU(new TransactionTerminated(tid, true, mTransactionUser));
   }
}

void
TransactionState::terminateServerTransaction(const Data& tid)
{
   mState = Terminated;
   if (mController.mTuSelector.isTransactionUserStillRegistered(mTransactionUser) && 
       mTransactionUser->isRegisteredForTransactionTermination())
   {
      //StackLog (<< "Terminate server transaction " << tid);
      sendToTU(new TransactionTerminated(tid, false, mTransactionUser));
   }
}

bool 
TransactionState::isClient() const
{
   switch(mMachine)
   {
      case ClientNonInvite:
      case ClientInvite:
      case ClientStale:
      case Stateless:
         return true;
      case ServerNonInvite:
      case ServerInvite:
      case ServerStale:
         return false;
      default:
         assert(0);
   }
   return false;
}

EncodeStream& 
resip::operator<<(EncodeStream& strm, const resip::TransactionState& state)
{
   strm << "tid=" << state.mId << " [ ";
   switch (state.mMachine)
   {
      case TransactionState::ClientNonInvite:
         strm << "ClientNonInvite";
         break;
      case TransactionState::ClientInvite:
         strm << "ClientInvite";
         break;
      case TransactionState::ServerNonInvite:
         strm << "ServerNonInvite";
         break;
      case TransactionState::ServerInvite:
         strm << "ServerInvite";
         break;
      case TransactionState::Stateless:
         strm << "Stateless";
         break;
      case TransactionState::ClientStale:
         strm << "ClientStale";
         break;
      case TransactionState::ServerStale:
         strm << "ServerStale";
         break;
   }
   
   strm << "/";
   switch (state.mState)
   {
      case TransactionState::Calling:
         strm << "Calling";
         break;
      case TransactionState::Trying:
         strm << "Trying";
         break;
      case TransactionState::Proceeding:
         strm << "Proceeding";
         break;
      case TransactionState::Completed:
         strm << "Completed";
         break;
      case TransactionState::Confirmed:
         strm << "Confirmed";
         break;
      case TransactionState::Terminated:
         strm << "Terminated";
         break;
      case TransactionState::Bogus:
         strm << "Bogus";
         break;
   }
   
   strm << (state.mIsReliable ? " reliable" : " unreliable");
   strm << " target=" << state.mResponseTarget;
   //if (state.mTransactionUser) strm << " tu=" << *state.mTransactionUser;
   //else strm << "default TU";
   strm << "]";
   return strm;
}


/* Local Variables: */
/* c-file-style: "ellemtel" */
/* End: */

/* ====================================================================
 * The Vovida Software License, Version 1.0 
 * 
 * Copyright (c) 2000 Vovida Networks, Inc.  All rights reserved.
 * 
 * Redistribution and use in source and binary forms, with or without
 * modification, are permitted provided that the following conditions
 * are met:
 * 
 * 1. Redistributions of source code must retain the above copyright
 *    notice, this list of conditions and the following disclaimer.
 * 
 * 2. Redistributions in binary form must reproduce the above copyright
 *    notice, this list of conditions and the following disclaimer in
 *    the documentation and/or other materials provided with the
 *    distribution.
 * 
 * 3. The names "VOCAL", "Vovida Open Communication Application Library",
 *    and "Vovida Open Communication Application Library (VOCAL)" must
 *    not be used to endorse or promote products derived from this
 *    software without prior written permission. For written
 *    permission, please contact vocal@vovida.org.
 *
 * 4. Products derived from this software may not be called "VOCAL", nor
 *    may "VOCAL" appear in their name, without prior written
 *    permission of Vovida Networks, Inc.
 * 
 * THIS SOFTWARE IS PROVIDED "AS IS" AND ANY EXPRESSED OR IMPLIED
 * WARRANTIES, INCLUDING, BUT NOT LIMITED TO, THE IMPLIED WARRANTIES
 * OF MERCHANTABILITY, FITNESS FOR A PARTICULAR PURPOSE, TITLE AND
 * NON-INFRINGEMENT ARE DISCLAIMED.  IN NO EVENT SHALL VOVIDA
 * NETWORKS, INC. OR ITS CONTRIBUTORS BE LIABLE FOR ANY DIRECT DAMAGES
 * IN EXCESS OF $1,000, NOR FOR ANY INDIRECT, INCIDENTAL, SPECIAL,
 * EXEMPLARY, OR CONSEQUENTIAL DAMAGES (INCLUDING, BUT NOT LIMITED TO,
 * PROCUREMENT OF SUBSTITUTE GOODS OR SERVICES; LOSS OF USE, DATA, OR
 * PROFITS; OR BUSINESS INTERRUPTION) HOWEVER CAUSED AND ON ANY THEORY
 * OF LIABILITY, WHETHER IN CONTRACT, STRICT LIABILITY, OR TORT
 * (INCLUDING NEGLIGENCE OR OTHERWISE) ARISING IN ANY WAY OUT OF THE
 * USE OF THIS SOFTWARE, EVEN IF ADVISED OF THE POSSIBILITY OF SUCH
 * DAMAGE.
 * 
 * ====================================================================
 * 
 * This software consists of voluntary contributions made by Vovida
 * Networks, Inc. and many individuals on behalf of Vovida Networks,
 * Inc.  For more information on Vovida Networks, Inc., please see
 * <http://www.vovida.org/>.
 *
 * vi: set shiftwidth=3 expandtab:
 */<|MERGE_RESOLUTION|>--- conflicted
+++ resolved
@@ -1167,18 +1167,9 @@
                   mState = Proceeding;
                   if(mIsAbandoned)
                   {
-<<<<<<< HEAD
                      SipMessage* cancel = Helper::makeCancel(*mNextTransmission);
-                     if(mAdandonedMessageDecorator.get() != 0)
-                     {
-                        // If decorator is specified then add it to the created cancel message
-                        cancel->addOutboundDecorator(mAdandonedMessageDecorator);
-                     }
-=======
-                     SipMessage* cancel = Helper::makeCancel(*mMsgToRetransmit);
                      // Iterate through message decorators on the INVITE and see if any need to be copied to the CANCEL
-                     mMsgToRetransmit->copyOutboundDecoratorsToStackCancel(*cancel);
->>>>>>> 91147254
+                     mNextTransmission->copyOutboundDecoratorsToStackCancel(*cancel);
                      handleInternalCancel(cancel, *this);
                      mIsAbandoned=false;
                   }
@@ -1232,14 +1223,9 @@
                   // Stack MUST pass the received response up to the TU, and the client
                   // transaction MUST generate an ACK request, even if the transport is
                   // reliable
-<<<<<<< HEAD
-                  resetNextTransmission(Helper::makeFailureAck(*mNextTransmission, *sip));
-=======
-                  SipMessage* invite = mMsgToRetransmit;
-                  mMsgToRetransmit = Helper::makeFailureAck(*invite, *sip);
-                  invite->copyOutboundDecoratorsToStackFailureAck(*mMsgToRetransmit);
-                  delete invite;
->>>>>>> 91147254
+                  SipMessage* ack = Helper::makeFailureAck(*mNextTransmission, *sip);
+                  mNextTransmission->copyOutboundDecoratorsToStackFailureAck(*ack);
+                  resetNextTransmission(ack);
                   
                   // want to use the same transport as was selected for Invite
                   assert(mTarget.getType() != UNKNOWN_TRANSPORT);
@@ -1263,8 +1249,8 @@
                      // take care of re-Transmission of ACK 
                      mState = Completed;
                      mController.mTimers.add(Timer::TimerD, mId, Timer::TD );
-<<<<<<< HEAD
                      SipMessage* ack = Helper::makeFailureAck(*mNextTransmission, *sip);
+                     mNextTransmission->copyOutboundDecoratorsToStackFailureAck(*ack);
                      resetNextTransmission(ack);
                      sendCurrentToWire();
                      if(mDnsResult)
@@ -1274,15 +1260,6 @@
                         mWaitingForDnsResult=false;
                      }
                      sendToTU(sip); // don't delete msg
-=======
-                     SipMessage* ack;
-                     ack = Helper::makeFailureAck(*mMsgToRetransmit, *sip);
-                     mMsgToRetransmit->copyOutboundDecoratorsToStackFailureAck(*ack);
-                     delete mMsgToRetransmit;
-                     mMsgToRetransmit = ack; 
-                     sendToWire(ack);
-                     sendToTU(msg); // don't delete msg
->>>>>>> 91147254
                   }
                   else if (mState == Completed)
                   {
@@ -1414,18 +1391,8 @@
       if(mState==Proceeding)
       {
          // We can send the CANCEL now.
-<<<<<<< HEAD
          SipMessage* cancel=Helper::makeCancel(*mNextTransmission);
-         std::auto_ptr<MessageDecorator> messageDecorator = (dynamic_cast<CancelClientInviteTransaction*>(msg))->getMessageDecorator();
-         if(messageDecorator.get() != 0)
-         {
-            // If decorator is specified then add it to the created cancel message
-            cancel->addOutboundDecorator(messageDecorator);
-         }
-=======
-         SipMessage* cancel=Helper::makeCancel(*mMsgToRetransmit);
-         mMsgToRetransmit->copyOutboundDecoratorsToStackCancel(*cancel);
->>>>>>> 91147254
+         mNextTransmission->copyOutboundDecoratorsToStackCancel(*cancel);
          TransactionState::handleInternalCancel(cancel, *this);
       }
       else if(mState==Calling)
