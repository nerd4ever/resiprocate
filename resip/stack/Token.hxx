--- conflicted
+++ resolved
@@ -81,13 +81,9 @@
 #undef defineParam
 
    private:
-<<<<<<< HEAD
-      mutable Data mValue;
+      Data mValue;
 
       static ParameterTypes::Factory ParameterFactories[ParameterTypes::MAX_PARAMETER];
-=======
-      Data mValue;
->>>>>>> ad3f7b16
 };
 typedef ParserContainer<Token> Tokens;
  
