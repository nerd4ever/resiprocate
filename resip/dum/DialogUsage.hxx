#if !defined(RESIP_DIALOGUSAGE_HXX)
#define RESIP_DIALOGUSAGE_HXX

#include "rutil/BaseException.hxx"
#include "resip/dum/DumCommand.hxx"
#include "resip/dum/UserProfile.hxx"
#include "resip/dum/BaseUsage.hxx"
#include "resip/dum/Handles.hxx"

#include <memory>
#include <utility>

namespace resip
{

class DialogUsageManager;
class Dialog;
class DialogId;
class DumTimeout;
class SipMessage;
class NameAddr;

class DialogUsage : public BaseUsage
{
   public:
      class Exception final : public BaseException
      {
         public:
            Exception(const Data& msg, const Data& file, int line);
            const char* name() const noexcept override;
      };

      AppDialogSetHandle getAppDialogSet() const;
      AppDialogHandle getAppDialog() const;     

      // Convenience methods for accessing attributes of a dialog. 
<<<<<<< HEAD
      const NameAddr& myAddr() const noexcept;
      const NameAddr& peerAddr() const noexcept;
      const NameAddr& remoteTarget() const noexcept;
      const NameAddrs& getRouteSet() const noexcept;
=======
      const NameAddr& myAddr() const;
      const NameAddr& peerAddr() const;
      const NameAddr& remoteTarget() const;
      const NameAddr& pendingRemoteTarget() const;
      const NameAddrs& getRouteSet() const;
>>>>>>> 3702c901
      const DialogId& getDialogId() const;
      const Data& getCallId() const;
      std::shared_ptr<UserProfile> getUserProfile() const;
      
   protected:
      friend class DialogSet;
      friend class DialogUsageManager;
      friend class DialogUsageSendCommand;

      class DialogUsageSendCommand : public DumCommandAdapter
      {
      public:
         DialogUsageSendCommand(DialogUsage& usage, std::shared_ptr<SipMessage> msg)
            : mDialogUsage(usage),
              mMessage(std::move(msg))
         {
         }

         void executeCommand() override
         {
            mDialogUsage.send(mMessage);
         }

         EncodeStream& encodeBrief(EncodeStream& strm) const override
         {
            return strm << "DialogUsageSendCommand";
         }
      private:
         DialogUsage& mDialogUsage;
         std::shared_ptr<SipMessage> mMessage;
      };
      

      //virtual void send(SipMessage& msg);
      virtual void send(std::shared_ptr<SipMessage> msg);
      virtual void sendCommand(std::shared_ptr<SipMessage> msg);

      // any usage that wants to give app a chance to adorn the message
      // should override this method.
      virtual void onReadyToSend(SipMessage&) {}

      DialogUsage(DialogUsageManager& dum, Dialog& dialog);
      virtual ~DialogUsage();

      Dialog& mDialog;
};
 
}

#endif

/* ====================================================================
 * The Vovida Software License, Version 1.0 
 * 
 * Copyright (c) 2000 Vovida Networks, Inc.  All rights reserved.
 * 
 * Redistribution and use in source and binary forms, with or without
 * modification, are permitted provided that the following conditions
 * are met:
 * 
 * 1. Redistributions of source code must retain the above copyright
 *    notice, this list of conditions and the following disclaimer.
 * 
 * 2. Redistributions in binary form must reproduce the above copyright
 *    notice, this list of conditions and the following disclaimer in
 *    the documentation and/or other materials provided with the
 *    distribution.
 * 
 * 3. The names "VOCAL", "Vovida Open Communication Application Library",
 *    and "Vovida Open Communication Application Library (VOCAL)" must
 *    not be used to endorse or promote products derived from this
 *    software without prior written permission. For written
 *    permission, please contact vocal@vovida.org.
 *
 * 4. Products derived from this software may not be called "VOCAL", nor
 *    may "VOCAL" appear in their name, without prior written
 *    permission of Vovida Networks, Inc.
 * 
 * THIS SOFTWARE IS PROVIDED "AS IS" AND ANY EXPRESSED OR IMPLIED
 * WARRANTIES, INCLUDING, BUT NOT LIMITED TO, THE IMPLIED WARRANTIES
 * OF MERCHANTABILITY, FITNESS FOR A PARTICULAR PURPOSE, TITLE AND
 * NON-INFRINGEMENT ARE DISCLAIMED.  IN NO EVENT SHALL VOVIDA
 * NETWORKS, INC. OR ITS CONTRIBUTORS BE LIABLE FOR ANY DIRECT DAMAGES
 * IN EXCESS OF $1,000, NOR FOR ANY INDIRECT, INCIDENTAL, SPECIAL,
 * EXEMPLARY, OR CONSEQUENTIAL DAMAGES (INCLUDING, BUT NOT LIMITED TO,
 * PROCUREMENT OF SUBSTITUTE GOODS OR SERVICES; LOSS OF USE, DATA, OR
 * PROFITS; OR BUSINESS INTERRUPTION) HOWEVER CAUSED AND ON ANY THEORY
 * OF LIABILITY, WHETHER IN CONTRACT, STRICT LIABILITY, OR TORT
 * (INCLUDING NEGLIGENCE OR OTHERWISE) ARISING IN ANY WAY OUT OF THE
 * USE OF THIS SOFTWARE, EVEN IF ADVISED OF THE POSSIBILITY OF SUCH
 * DAMAGE.
 * 
 * ====================================================================
 * 
 * This software consists of voluntary contributions made by Vovida
 * Networks, Inc. and many individuals on behalf of Vovida Networks,
 * Inc.  For more information on Vovida Networks, Inc., please see
 * <http://www.vovida.org/>.
 *
 */<|MERGE_RESOLUTION|>--- conflicted
+++ resolved
@@ -34,18 +34,12 @@
       AppDialogHandle getAppDialog() const;     
 
       // Convenience methods for accessing attributes of a dialog. 
-<<<<<<< HEAD
+
       const NameAddr& myAddr() const noexcept;
       const NameAddr& peerAddr() const noexcept;
       const NameAddr& remoteTarget() const noexcept;
+      const NameAddr& pendingRemoteTarget() const;
       const NameAddrs& getRouteSet() const noexcept;
-=======
-      const NameAddr& myAddr() const;
-      const NameAddr& peerAddr() const;
-      const NameAddr& remoteTarget() const;
-      const NameAddr& pendingRemoteTarget() const;
-      const NameAddrs& getRouteSet() const;
->>>>>>> 3702c901
       const DialogId& getDialogId() const;
       const Data& getCallId() const;
       std::shared_ptr<UserProfile> getUserProfile() const;
