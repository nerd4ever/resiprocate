
#if defined(HAVE_CONFIG_H)
  #include "config.h"
#endif

#include "resip/stack/SecurityAttributes.hxx"
#include "resip/stack/ShutdownMessage.hxx"
#include "resip/stack/SipFrag.hxx"
#include "resip/stack/SipMessage.hxx"
#include "resip/stack/SipStack.hxx"
#include "resip/stack/Helper.hxx"
#include "resip/stack/TransactionUserMessage.hxx"
#include "resip/stack/ConnectionTerminated.hxx"
#include "resip/stack/KeepAlivePong.hxx"
#include "resip/dum/AppDialog.hxx"
#include "resip/dum/AppDialogSet.hxx"
#include "resip/dum/AppDialogSetFactory.hxx"
#include "resip/dum/BaseUsage.hxx"
#include "resip/dum/ClientAuthManager.hxx"
#include "resip/dum/ClientInviteSession.hxx"
#include "resip/dum/ClientOutOfDialogReq.hxx"
#include "resip/dum/ClientPublication.hxx"
#include "resip/dum/ClientRegistration.hxx"
#include "resip/dum/ClientSubscription.hxx"
#include "resip/dum/DefaultServerReferHandler.hxx"
#include "resip/dum/DestroyUsage.hxx"
#include "resip/dum/Dialog.hxx"
#include "resip/dum/DialogEventStateManager.hxx"
#include "resip/dum/DialogEventHandler.hxx"
#include "resip/dum/DialogUsageManager.hxx"
#include "resip/dum/ClientPagerMessage.hxx"
#include "resip/dum/DumException.hxx"
#include "resip/dum/DumShutdownHandler.hxx"
#include "resip/dum/DumFeatureMessage.hxx"
#include "resip/dum/ExternalMessageBase.hxx"
#include "resip/dum/ExternalMessageHandler.hxx"
#include "resip/dum/InviteSessionCreator.hxx"
#include "resip/dum/InviteSessionHandler.hxx"
#include "resip/dum/KeepAliveManager.hxx"
#include "resip/dum/KeepAliveTimeout.hxx"
#include "resip/dum/MasterProfile.hxx"
#include "resip/dum/OutOfDialogReqCreator.hxx"
#include "resip/dum/PagerMessageCreator.hxx"
#include "resip/dum/PublicationCreator.hxx"
#include "resip/dum/RedirectManager.hxx"
#include "resip/dum/RegistrationCreator.hxx"
#include "resip/dum/RemoteCertStore.hxx"
#include "resip/dum/RequestValidationHandler.hxx"
#include "resip/dum/ServerAuthManager.hxx"
#include "resip/dum/ServerInviteSession.hxx"
#include "resip/dum/ServerPublication.hxx"
#include "resip/dum/ServerSubscription.hxx"
#include "resip/dum/SubscriptionCreator.hxx"
#include "resip/dum/SubscriptionHandler.hxx"
#include "resip/dum/UserAuthInfo.hxx"
#include "resip/dum/DumFeature.hxx"
#include "resip/dum/IdentityHandler.hxx"
#include "resip/dum/DumDecrypted.hxx"
#include "resip/dum/CertMessage.hxx"
#include "resip/dum/OutgoingEvent.hxx"
#include "resip/dum/DumHelper.hxx"
#include "resip/dum/MergedRequestRemovalCommand.hxx"
#include "resip/dum/InMemorySyncPubDb.hxx"
#include "rutil/Inserter.hxx"
#include "rutil/Logger.hxx"
#include "rutil/Random.hxx"
#include "rutil/Lockable.hxx"
#include "rutil/Timer.hxx"
#include "rutil/WinLeakCheck.hxx"

#ifdef USE_SSL
#include "resip/stack/ssl/Security.hxx"
#include "resip/dum/ssl/EncryptionManager.hxx"
#endif

#define RESIPROCATE_SUBSYSTEM Subsystem::DUM

using namespace resip;
using namespace std;

#ifdef RESIP_DUM_THREAD_DEBUG
#define threadCheck()                                                   \
   do                                                                   \
   {                                                                    \
      if(mThreadDebugKey)                                               \
      {                                                                 \
         resip_assert(ThreadIf::tlsGetValue(mThreadDebugKey));                \
      }                                                                 \
   } while (false)
#else
#define threadCheck() void()
#endif


DialogUsageManager::DialogUsageManager(SipStack& stack, bool createDefaultFeatures) :
   TransactionUser(TransactionUser::DoNotRegisterForTransactionTermination, 
                   TransactionUser::RegisterForConnectionTermination,
                   TransactionUser::RegisterForKeepAlivePongs),
   mRedirectManager(new RedirectManager()),
   mInviteSessionHandler(0),
   mClientRegistrationHandler(0),
   mServerRegistrationHandler(0),
   mRedirectHandler(0),
   mDialogSetHandler(0),
   mRequestValidationHandler(0),
   mRegistrationPersistenceManager(0),
   mPublicationPersistenceManager(0),
   mIsDefaultServerReferHandler(true),
   mClientPagerMessageHandler(0),
   mServerPagerMessageHandler(0),
   mDialogEventStateManager(0),
   mAppDialogSetFactory(new AppDialogSetFactory()),
   mStack(stack),
   mDumShutdownHandler(0),
   mShutdownState(Running),
   mThreadDebugKey(0),
   mHiddenThreadDebugKey(0)
{
   //TODO -- create default features
   mStack.registerTransactionUser(*this);
   addServerSubscriptionHandler("refer", new DefaultServerReferHandler());

   mFifo.setDescription("DialogUsageManager::mFifo");

   mIncomingTarget = new IncomingTarget(*this);
   mOutgoingTarget = new OutgoingTarget(*this);

   if (createDefaultFeatures)
   {
      SharedPtr<IdentityHandler> identity = SharedPtr<IdentityHandler>(new IdentityHandler(*this, *mIncomingTarget));

#if defined (USE_SSL)
      SharedPtr<EncryptionManager> encryptionIncoming = SharedPtr<EncryptionManager>(new EncryptionManager(*this, *mIncomingTarget));
      SharedPtr<EncryptionManager> encryptionOutgoing = SharedPtr<EncryptionManager>(new EncryptionManager(*this, *mOutgoingTarget));
#endif

      // default incoming features.
      addIncomingFeature(identity);
#if defined (USE_SSL)
      addIncomingFeature(encryptionIncoming);
#endif

      // default outgoing features.
#if defined (USE_SSL)
      addOutgoingFeature(encryptionOutgoing);
#endif
   }
}

DialogUsageManager::~DialogUsageManager()
{
   mShutdownState = Destroying;
   //InfoLog ( << "~DialogUsageManager" );

   if(!mDialogSetMap.empty())
   {
      DebugLog(<< "DialogUsageManager::mDialogSetMap has " << mDialogSetMap.size() << " DialogSets");
      DialogSetMap::const_iterator ds = mDialogSetMap.begin();
      for(; ds != mDialogSetMap.end(); ++ds)
      {
         DebugLog(<< "DialgSetId:" << ds->first);
         DialogSet::DialogMap::const_iterator   d = ds->second->mDialogs.begin();
         for(; d != ds->second->mDialogs.end(); ++d)
         {
            //const Dialog* p = &(d->second);
            DebugLog(<<"DialogId:" << d->first << ", " << *d->second);
         }
      }
   }

   while(!mDialogSetMap.empty())
   {
      DialogSet*  ds = mDialogSetMap.begin()->second;
      delete ds;  // Deleting a dialog set removes itself from the map
   }

   if(mIsDefaultServerReferHandler)
   {
       delete mServerSubscriptionHandlers["refer"];
   }

   delete mIncomingTarget;
   delete mOutgoingTarget;

   // Delete Server Publications
   while (!mServerPublications.empty())
   {
       delete mServerPublications.begin()->second;  // Deleting a ServerPublication removes itself from the map
   }

   // Remove any lingering incoming feature chain memory
   for(FeatureChainMap::iterator it = mIncomingFeatureChainMap.begin(); it != mIncomingFeatureChainMap.end(); it++)
   {
      delete it->second;
   }

   //InfoLog ( << "~DialogUsageManager done" );
}

const Data& 
DialogUsageManager::name() const
{
   static Data n("DialogUsageManager");
   return n;
}

void
DialogUsageManager::addTransport( TransportType protocol,
                                  int port,
                                  IpVersion version,
                                  const Data& ipInterface,
                                  const Data& sipDomainname, // only used
                                  const Data& privateKeyPassPhrase,
                                  SecurityTypes::SSLType sslType,
                                  unsigned transportFlags)
{
   mStack.addTransport(protocol, port, version, StunDisabled, ipInterface,
                       sipDomainname, privateKeyPassPhrase, sslType,
                       transportFlags);
}

SipStack& 
DialogUsageManager::getSipStack()
{
   return mStack;
}

const SipStack& 
DialogUsageManager::getSipStack() const
{
   return mStack;
}

Security*
DialogUsageManager::getSecurity()
{
   return mStack.getSecurity();
}

Data
DialogUsageManager::getHostAddress()
{
   return mStack.getHostAddress();
}

void
DialogUsageManager::onAllHandlesDestroyed()
{
   if (mDumShutdownHandler)
   {
      switch (mShutdownState)
      {
         case ShutdownRequested:
            InfoLog (<< "DialogUsageManager::onAllHandlesDestroyed: removing TU");
            //assert(mHandleMap.empty());
            mShutdownState = RemovingTransactionUser;
            mStack.unregisterTransactionUser(*this);
            break;
         default:
            break;
      }
   }
}


void
DialogUsageManager::shutdown(DumShutdownHandler* h)
{
   InfoLog (<< "shutdown: dialogSets=" << mDialogSetMap.size());
   
   mDumShutdownHandler = h;
   mShutdownState = ShutdownRequested;
   mStack.requestTransactionUserShutdown(*this);
   shutdownWhenEmpty();
}

// void
// DialogUsageManager::shutdownIfNoUsages(DumShutdownHandler* h)
// {
//    InfoLog (<< "shutdown when no usages");
// 
//    mDumShutdownHandler = h;
//    mShutdownState = ShutdownRequested;
//    assert(0);
// }

void
DialogUsageManager::forceShutdown(DumShutdownHandler* h)
{
   WarningLog (<< "force shutdown ");
   dumpHandles();
   
   mDumShutdownHandler = h;
   //HandleManager::shutdown();  // clear out usages
   mShutdownState = ShutdownRequested;
   DialogUsageManager::onAllHandlesDestroyed();
}

void DialogUsageManager::setAppDialogSetFactory(std::auto_ptr<AppDialogSetFactory> factory)
{
   mAppDialogSetFactory = factory;
}

SharedPtr<MasterProfile>&
DialogUsageManager::getMasterProfile()
{
   resip_assert(mMasterProfile.get());
   return mMasterProfile;
}

SharedPtr<UserProfile>&
DialogUsageManager::getMasterUserProfile()
{
   resip_assert(mMasterUserProfile.get());
   return mMasterUserProfile;
}

void DialogUsageManager::setMasterProfile(const SharedPtr<MasterProfile>& masterProfile)
{
   resip_assert(!mMasterProfile.get());
   mMasterProfile = masterProfile;
   mMasterUserProfile = masterProfile; // required so that we can return a reference to SharedPtr<UserProfile> in getMasterUserProfile
}

void DialogUsageManager::setKeepAliveManager(std::auto_ptr<KeepAliveManager> manager)
{
   mKeepAliveManager = manager;
   mKeepAliveManager->setDialogUsageManager(this);
}

void DialogUsageManager::setRedirectManager(std::auto_ptr<RedirectManager> manager)
{
   mRedirectManager = manager;
}

void DialogUsageManager::setRedirectHandler(RedirectHandler* handler)
{
   mRedirectHandler = handler;
}

RedirectHandler* DialogUsageManager::getRedirectHandler()
{
   return mRedirectHandler;
}

void
DialogUsageManager::setClientAuthManager(std::auto_ptr<ClientAuthManager> manager)
{
   mClientAuthManager = manager;
}

void
DialogUsageManager::setServerAuthManager(SharedPtr<ServerAuthManager> manager)
{
   mIncomingFeatureList.insert(mIncomingFeatureList.begin(), manager);
}

void
DialogUsageManager::setClientRegistrationHandler(ClientRegistrationHandler* handler)
{
   resip_assert(!mClientRegistrationHandler);
   mClientRegistrationHandler = handler;
}

void
DialogUsageManager::setServerRegistrationHandler(ServerRegistrationHandler* handler)
{
   resip_assert(!mServerRegistrationHandler);
   mServerRegistrationHandler = handler;
}

void
DialogUsageManager::setDialogSetHandler(DialogSetHandler* handler)
{
   mDialogSetHandler = handler;
}

void
DialogUsageManager::setInviteSessionHandler(InviteSessionHandler* handler)
{
   resip_assert(!mInviteSessionHandler);
   mInviteSessionHandler = handler;
}

void
DialogUsageManager::setRequestValidationHandler(RequestValidationHandler* handler)
{
   resip_assert(!mRequestValidationHandler);
   mRequestValidationHandler = handler;
}

void
DialogUsageManager::setRegistrationPersistenceManager(RegistrationPersistenceManager* manager)
{
   resip_assert(!mRegistrationPersistenceManager);
   mRegistrationPersistenceManager = manager;
}

void
DialogUsageManager::setPublicationPersistenceManager(PublicationPersistenceManager* manager)
{
   assert(!mPublicationPersistenceManager);
   mPublicationPersistenceManager = manager;
}

void
DialogUsageManager::addTimer(DumTimeout::Type type, unsigned long duration,
                             BaseUsageHandle target, unsigned int cseq, unsigned int rseq)
{
   DumTimeout t(type, duration, target, cseq, rseq);
   mStack.post(t, duration, this);
}

void
DialogUsageManager::addTimerMs(DumTimeout::Type type, unsigned long duration,
                               BaseUsageHandle target, unsigned int cseq, unsigned int rseq,
                               const Data &transactionId /*= Data::Empty*/)
{
   DumTimeout t(type, duration, target, cseq, rseq, transactionId);
   mStack.postMS(t, duration, this);
}

void
DialogUsageManager::addClientSubscriptionHandler(const Data& eventType, ClientSubscriptionHandler* handler)
{
   resip_assert(handler);
   resip_assert(mClientSubscriptionHandlers.count(eventType) == 0);
   mClientSubscriptionHandlers[eventType] = handler;
}

void
DialogUsageManager::addServerSubscriptionHandler(const Data& eventType, ServerSubscriptionHandler* handler)
{
   resip_assert(handler);
   //default do-nothing server side refer handler can be replaced
   if (eventType == "refer" && mServerSubscriptionHandlers.count(eventType))
   {
      delete mServerSubscriptionHandlers[eventType];
      mIsDefaultServerReferHandler = false;
      //mServerSubscriptionHandlers.erase(eventType);
   }

   mServerSubscriptionHandlers[eventType] = handler;
}

void
DialogUsageManager::addClientPublicationHandler(const Data& eventType, ClientPublicationHandler* handler)
{
   resip_assert(handler);
   resip_assert(mClientPublicationHandlers.count(eventType) == 0);
   mClientPublicationHandlers[eventType] = handler;
}

void
DialogUsageManager::addServerPublicationHandler(const Data& eventType, ServerPublicationHandler* handler)
{
   resip_assert(handler);
   resip_assert(mServerPublicationHandlers.count(eventType) == 0);
   mServerPublicationHandlers[eventType] = handler;
}

void
DialogUsageManager::addOutOfDialogHandler(MethodTypes type, OutOfDialogHandler* handler)
{
   resip_assert(handler);
   resip_assert(mOutOfDialogHandlers.count(type) == 0);
   mOutOfDialogHandlers[type] = handler;
}

void
DialogUsageManager::setClientPagerMessageHandler(ClientPagerMessageHandler* handler)
{
   mClientPagerMessageHandler = handler;
}

void
DialogUsageManager::setServerPagerMessageHandler(ServerPagerMessageHandler* handler)
{
   mServerPagerMessageHandler = handler;
}

void
DialogUsageManager::addExternalMessageHandler(ExternalMessageHandler* handler)
{
   std::vector<ExternalMessageHandler*>::iterator found = std::find(mExternalMessageHandlers.begin(), mExternalMessageHandlers.end(), handler);
   if (found == mExternalMessageHandlers.end())
   {
      mExternalMessageHandlers.push_back(handler);
   }
}

void 
DialogUsageManager::removeExternalMessageHandler(ExternalMessageHandler* handler)
{
   std::vector<ExternalMessageHandler*>::iterator found = std::find(mExternalMessageHandlers.begin(), mExternalMessageHandlers.end(), handler);
   if (found != mExternalMessageHandlers.end())
   {
      mExternalMessageHandlers.erase(found);
   }
}

void 
DialogUsageManager::clearExternalMessageHandler()
{
   std::vector<ExternalMessageHandler*> empty;
   empty.swap(mExternalMessageHandlers);
}


DialogSet*
DialogUsageManager::makeUacDialogSet(BaseCreator* creator, AppDialogSet* appDs)
{
   threadCheck();
   if (mDumShutdownHandler)
   {
      throw DumException("Cannot create new sessions when DUM is shutting down.", __FILE__, __LINE__);
   }

   if (appDs == 0)
   {
      appDs = new AppDialogSet(*this);
   }
   DialogSet* ds = new DialogSet(creator, *this);

   appDs->mDialogSet = ds;
   ds->mAppDialogSet = appDs;

   StackLog ( << "************* Adding DialogSet ***************: " << ds->getId());
   //StackLog ( << "Before: " << InserterP(mDialogSetMap) );
   mDialogSetMap[ds->getId()] = ds;
   StackLog ( << "DialogSetMap: " << InserterP(mDialogSetMap) );
   return ds;
}

SharedPtr<SipMessage>
DialogUsageManager::makeNewSession(BaseCreator* creator, AppDialogSet* appDs)
{
   makeUacDialogSet(creator, appDs);
   return creator->getLastRequest();
}

void
DialogUsageManager::makeResponse(SipMessage& response,
                                 const SipMessage& request,
                                 int responseCode,
                                 const Data& reason) const
{
   resip_assert(request.isRequest());
   Helper::makeResponse(response, request, responseCode, reason);
}

void
DialogUsageManager::sendResponse(const SipMessage& response)
{
   resip_assert(response.isResponse());
   mStack.send(response, this);
}

SharedPtr<SipMessage>
DialogUsageManager::makeInviteSession(const NameAddr& target, const SharedPtr<UserProfile>& userProfile, const Contents* initialOffer, AppDialogSet* appDs)
{
   return makeInviteSession(target, userProfile, initialOffer, None, 0, appDs);
}

SharedPtr<SipMessage>
DialogUsageManager::makeInviteSession(const NameAddr& target, const Contents* initialOffer, AppDialogSet* appDs)
{
   return makeInviteSession(target, getMasterUserProfile(), initialOffer, None, 0, appDs);
}

SharedPtr<SipMessage>
DialogUsageManager::makeInviteSession(const NameAddr& target, 
                                      const SharedPtr<UserProfile>& userProfile, 
                                      const Contents* initialOffer, 
                                      EncryptionLevel level, 
                                      const Contents* alternative, 
                                      AppDialogSet* appDs)
{
   SharedPtr<SipMessage> inv = makeNewSession(new InviteSessionCreator(*this, target, userProfile, initialOffer, level, alternative), appDs);
   DumHelper::setOutgoingEncryptionLevel(*inv, level);
   return inv;
}

SharedPtr<SipMessage>
DialogUsageManager::makeInviteSession(const NameAddr& target, 
                                      const Contents* initialOffer, 
                                      EncryptionLevel level, 
                                      const Contents* alternative,
                                      AppDialogSet* appDs)
{
   return makeInviteSession(target, getMasterUserProfile(), initialOffer, level, alternative, appDs);
}

SharedPtr<SipMessage> 
DialogUsageManager::makeInviteSession(const NameAddr& target, 
                                      InviteSessionHandle sessionToReplace, 
                                      const SharedPtr<UserProfile>& userProfile, 
                                      const Contents* initialOffer, 
                                      AppDialogSet* ads)
{
   SharedPtr<SipMessage> inv = makeInviteSession(target, userProfile, initialOffer, ads);
   // add replaces header
   resip_assert(sessionToReplace.isValid());
   if(sessionToReplace.isValid())
   {
      CallId replaces;
      DialogId id = sessionToReplace->getDialogId();
      replaces.value() = id.getCallId();
      replaces.param(p_toTag) = id.getRemoteTag();
      replaces.param(p_fromTag) = id.getLocalTag();
      inv->header(h_Replaces) = replaces;
   }
   return inv;
}

SharedPtr<SipMessage> 
DialogUsageManager::makeInviteSession(const NameAddr& target, 
                                      InviteSessionHandle sessionToReplace, 
                                      const SharedPtr<UserProfile>& userProfile, 
                                      const Contents* initialOffer, 
                                      EncryptionLevel level, 
                                      const Contents* alternative, 
                                      AppDialogSet* ads)
{
   SharedPtr<SipMessage> inv = makeInviteSession(target, userProfile, initialOffer, level, alternative, ads);
   // add replaces header
   resip_assert(sessionToReplace.isValid());
   if(sessionToReplace.isValid())
   {
      CallId replaces;
      DialogId id = sessionToReplace->getDialogId();
      replaces.value() = id.getCallId();
      replaces.param(p_toTag) = id.getRemoteTag();
      replaces.param(p_fromTag) = id.getLocalTag();
      inv->header(h_Replaces) = replaces;
   }
   return inv;
}

SharedPtr<SipMessage> 
DialogUsageManager::makeInviteSession(const NameAddr& target, 
                                      InviteSessionHandle sessionToReplace, 
                                      const Contents* initialOffer, 
                                      EncryptionLevel level, 
                                      const Contents* alternative , 
                                      AppDialogSet* ads)
{
   SharedPtr<SipMessage> inv = makeInviteSession(target, initialOffer, level, alternative, ads);
   // add replaces header
   resip_assert(sessionToReplace.isValid());
   if(sessionToReplace.isValid())
   {
      CallId replaces;
      DialogId id = sessionToReplace->getDialogId();
      replaces.value() = id.getCallId();
      replaces.param(p_toTag) = id.getRemoteTag();
      replaces.param(p_fromTag) = id.getLocalTag();
      inv->header(h_Replaces) = replaces;
   }
   return inv;
}

SharedPtr<SipMessage>
DialogUsageManager::makeInviteSessionFromRefer(const SipMessage& refer,
                                               ServerSubscriptionHandle serverSub,
                                               const Contents* initialOffer,
                                               AppDialogSet* appDs)
{
   return makeInviteSessionFromRefer(refer, serverSub, initialOffer, None, 0, appDs);
}

SharedPtr<SipMessage>
DialogUsageManager::makeInviteSessionFromRefer(const SipMessage& refer,
                                               const SharedPtr<UserProfile>& userProfile, 
                                               const Contents* initialOffer,
                                               AppDialogSet* appDs)
{
   ServerSubscriptionHandle empty;
   return makeInviteSessionFromRefer(refer, userProfile, empty, initialOffer, None, 0, appDs);
}

SharedPtr<SipMessage>
DialogUsageManager::makeInviteSessionFromRefer(const SipMessage& refer,
                                               ServerSubscriptionHandle serverSub,
                                               const Contents* initialOffer,
                                               EncryptionLevel level,
                                               const Contents* alternative,
                                               AppDialogSet* appDs)
{
   return makeInviteSessionFromRefer(refer, serverSub.isValid() ? serverSub->mDialog.mDialogSet.getUserProfile() : getMasterUserProfile(), serverSub, initialOffer, level, alternative, appDs);
}

SharedPtr<SipMessage>
DialogUsageManager::makeInviteSessionFromRefer(const SipMessage& refer,
                                               const SharedPtr<UserProfile>& userProfile, 
                                               ServerSubscriptionHandle serverSub,
                                               const Contents* initialOffer,
                                               EncryptionLevel level,
                                               const Contents* alternative,
                                               AppDialogSet* appDs)
{
   if (serverSub.isValid())
   {
      DebugLog(<< "implicit subscription");
      //generate and send 100
      SipFrag contents;
      contents.message().header(h_StatusLine).statusCode() = 100;
      contents.message().header(h_StatusLine).reason() = "Trying";
      //will be cloned...ServerSub may not have the most efficient API possible
      serverSub->setSubscriptionState(Active);
      SharedPtr<SipMessage> notify = serverSub->update(&contents);
//   mInviteSessionHandler->onReadyToSend(InviteSessionHandle::NotValid(), notify);
      serverSub->send(notify);
   }

   //19.1.5
   NameAddr target = refer.header(h_ReferTo);
   target.uri().removeEmbedded();
   target.uri().remove(p_method);

   // !jf! this code assumes you have a UserProfile
   SharedPtr<SipMessage> inv = makeNewSession(new InviteSessionCreator(*this,
                                                                       target,
                                                                       userProfile,
                                                                       initialOffer, level, alternative, serverSub), appDs);
   DumHelper::setOutgoingEncryptionLevel(*inv, level);

   //could pass dummy target, then apply merge rules from 19.1.5...or
   //makeNewSession would use rules from 19.1.5
   if (refer.exists(h_ReferredBy))
   {
      inv->header(h_ReferredBy) = refer.header(h_ReferredBy);
   }

   const Uri& referTo = refer.header(h_ReferTo).uri();
   //19.1.5
   if (referTo.hasEmbedded() && referTo.embedded().exists(h_Replaces))
   {
      inv->header(h_Replaces) = referTo.embedded().header(h_Replaces);
   }

   return inv;
}

SharedPtr<SipMessage>
DialogUsageManager::makeRefer(const NameAddr& target, const SharedPtr<UserProfile>& userProfile, const H_ReferTo::Type& referTo, AppDialogSet* appDs)
{
   return makeNewSession(new SubscriptionCreator(*this, target, userProfile, referTo), appDs);
}

SharedPtr<SipMessage>
DialogUsageManager::makeRefer(const NameAddr& target, const H_ReferTo::Type& referTo, AppDialogSet* appDs)
{
   return makeNewSession(new SubscriptionCreator(*this, target, getMasterUserProfile(), referTo), appDs);
}

SharedPtr<SipMessage>
DialogUsageManager::makeSubscription(const NameAddr& target, const SharedPtr<UserProfile>& userProfile, const Data& eventType, AppDialogSet* appDs)
{
   resip_assert(userProfile.get());
   return makeNewSession(new SubscriptionCreator(*this, target, userProfile, eventType, userProfile->getDefaultSubscriptionTime()), appDs);
}

SharedPtr<SipMessage>
DialogUsageManager::makeSubscription(const NameAddr& target, const SharedPtr<UserProfile>& userProfile, const Data& eventType,
                                     UInt32 subscriptionTime, AppDialogSet* appDs)
{
   return makeNewSession(new SubscriptionCreator(*this, target, userProfile, eventType, subscriptionTime), appDs);
}

SharedPtr<SipMessage>
DialogUsageManager::makeSubscription(const NameAddr& target, const SharedPtr<UserProfile>& userProfile, const Data& eventType,
                                     UInt32 subscriptionTime, int refreshInterval, AppDialogSet* appDs)
{
   return makeNewSession(new SubscriptionCreator(*this, target, userProfile, eventType, subscriptionTime, refreshInterval), appDs);
}

SharedPtr<SipMessage>
DialogUsageManager::makeSubscription(const NameAddr& target, const Data& eventType, AppDialogSet* appDs)
{
   return makeNewSession(new SubscriptionCreator(*this, target, getMasterUserProfile(), eventType, getMasterProfile()->getDefaultSubscriptionTime()), appDs);
}

SharedPtr<SipMessage>
DialogUsageManager::makeSubscription(const NameAddr& target, const Data& eventType,
                                     UInt32 subscriptionTime, AppDialogSet* appDs)
{
   return makeNewSession(new SubscriptionCreator(*this, target, getMasterUserProfile(), eventType, subscriptionTime), appDs);
}

SharedPtr<SipMessage>
DialogUsageManager::makeSubscription(const NameAddr& target, const Data& eventType,
                                     UInt32 subscriptionTime, int refreshInterval, AppDialogSet* appDs)
{
   return makeNewSession(new SubscriptionCreator(*this, target, getMasterUserProfile(), eventType, subscriptionTime, refreshInterval), appDs);
}

SharedPtr<SipMessage>
DialogUsageManager::makeRegistration(const NameAddr& target, const SharedPtr<UserProfile>& userProfile, AppDialogSet* appDs)
{
   resip_assert(userProfile.get());
   return makeNewSession(new RegistrationCreator(*this, target, userProfile, userProfile->getDefaultRegistrationTime()), appDs);
}

SharedPtr<SipMessage>
DialogUsageManager::makeRegistration(const NameAddr& target, const SharedPtr<UserProfile>& userProfile, UInt32 registrationTime, AppDialogSet* appDs)
{
   return makeNewSession(new RegistrationCreator(*this, target, userProfile, registrationTime), appDs);
}

SharedPtr<SipMessage>
DialogUsageManager::makeRegistration(const NameAddr& target, AppDialogSet* appDs)
{
   return makeNewSession(new RegistrationCreator(*this, target, getMasterUserProfile(), getMasterProfile()->getDefaultRegistrationTime()), appDs);
}

SharedPtr<SipMessage>
DialogUsageManager::makeRegistration(const NameAddr& target, UInt32 registrationTime, AppDialogSet* appDs)
{
   return makeNewSession(new RegistrationCreator(*this, target, getMasterUserProfile(), registrationTime), appDs);
}

SharedPtr<SipMessage>
DialogUsageManager::makePublication(const NameAddr& targetDocument,
                                    const SharedPtr<UserProfile>& userProfile,
                                    const Contents& body,
                                    const Data& eventType,
                                    UInt32 expiresSeconds,
                                    AppDialogSet* appDs)
{
   return makeNewSession(new PublicationCreator(*this, targetDocument, userProfile, body, eventType, expiresSeconds), appDs);
}

SharedPtr<SipMessage>
DialogUsageManager::makePublication(const NameAddr& targetDocument,
                                    const Contents& body,
                                    const Data& eventType,
                                    UInt32 expiresSeconds,
                                    AppDialogSet* appDs)
{
   return makeNewSession(new PublicationCreator(*this, targetDocument, getMasterUserProfile(), body, eventType, expiresSeconds), appDs);
}

SharedPtr<SipMessage>
DialogUsageManager::makeOutOfDialogRequest(const NameAddr& target, const SharedPtr<UserProfile>& userProfile, const MethodTypes meth, AppDialogSet* appDs)
{
   return makeNewSession(new OutOfDialogReqCreator(*this, meth, target, userProfile), appDs);
}

SharedPtr<SipMessage>
DialogUsageManager::makeOutOfDialogRequest(const NameAddr& target, const MethodTypes meth, AppDialogSet* appDs)
{
   return makeNewSession(new OutOfDialogReqCreator(*this, meth, target, getMasterUserProfile()), appDs);
}

ClientPagerMessageHandle
DialogUsageManager::makePagerMessage(const NameAddr& target, const SharedPtr<UserProfile>& userProfile, AppDialogSet* appDs)
{
   if (!mClientPagerMessageHandler)
   {
      throw DumException("Cannot send MESSAGE messages without a ClientPagerMessageHandler", __FILE__, __LINE__);
   }
   DialogSet* ds = makeUacDialogSet(new PagerMessageCreator(*this, target, userProfile), appDs);
   ClientPagerMessage* cpm = new ClientPagerMessage(*this, *ds);
   ds->mClientPagerMessage = cpm;
   return cpm->getHandle();
}

ClientPagerMessageHandle
DialogUsageManager::makePagerMessage(const NameAddr& target, AppDialogSet* appDs)
{
   return makePagerMessage(target, getMasterUserProfile(), appDs);
}

void
DialogUsageManager::send(SharedPtr<SipMessage> msg)
{
   // !slg! There is probably a more efficient way to get the userProfile here (pass it in?)
   DialogSet* ds = findDialogSet(DialogSetId(*msg));
   UserProfile* userProfile;
   if (ds == 0)
   {
      userProfile = getMasterUserProfile().get();
   }
   else
   {
      userProfile = ds->getUserProfile().get();
   }

   resip_assert(userProfile);
   if (!userProfile->isAnonymous() && userProfile->hasUserAgent())
   {
      msg->header(h_UserAgent).value() = userProfile->getUserAgent();
   }
   if (userProfile->isAnonymous())
   {
      msg->remove(h_ReplyTo);
      msg->remove(h_UserAgent);
      msg->remove(h_Organization);
      msg->remove(h_Server);
      msg->remove(h_Subject);
      msg->remove(h_InReplyTo);

      msg->remove(h_CallInfos);
      msg->remove(h_Warnings);
   }
   
   resip_assert(userProfile);
   if (msg->isRequest() 
       && userProfile->hasProxyRequires() 
       && msg->header(h_RequestLine).method() != ACK 
       && msg->header(h_RequestLine).method() != CANCEL)
   {
      msg->header(h_ProxyRequires) = userProfile->getProxyRequires();
   }
   
   // .bwc. This is to avoid leaving extra copies of the decorator in msg,
   // when the caller of this function holds onto the reference (and this
   // happens quite often in DUM). I would prefer to refactor such that we
   // are operating on a copy in this function, but this would require a lot
   // of work on the DumFeatureChain stuff (or, require an extra copy on top 
   // of the one we're doing when we send the message to the stack, which
   // would chew up a lot of extra cycles).
   msg->clearOutboundDecorators();

   // Add outbound decorator from userprofile - note:  it is important that this is
   // done before the call to mClientAuthManager->addAuthentication, since the ClientAuthManager
   // will install outbound decorators and we want these to run after the user provided ones, in
   // case a user provided decorator modifes the message body used in auth.
   SharedPtr<MessageDecorator> outboundDecorator = userProfile->getOutboundDecorator();
   if (outboundDecorator.get())
   {
      msg->addOutboundDecorator(std::auto_ptr<MessageDecorator>(outboundDecorator->clone()));
   }

   if (msg->isRequest())
   {
      // We may not need to call reset() if makeRequest is always used.
      if (msg->header(h_RequestLine).method() != CANCEL &&
          msg->header(h_RequestLine).method() != ACK &&
          msg->exists(h_Vias))
      {
         msg->header(h_Vias).front().param(p_branch).reset();
      }

      if (msg->exists(h_Vias))
      {
         if(!userProfile->getRportEnabled())
         {
            msg->header(h_Vias).front().remove(p_rport);
         }
         int fixedTransportPort = userProfile->getFixedTransportPort();
         if(fixedTransportPort != 0)
         {
            msg->header(h_Vias).front().sentPort() = fixedTransportPort;
         }
         const Data& fixedTransportInterface = userProfile->getFixedTransportInterface();
         if(!fixedTransportInterface.empty())
         {
            msg->header(h_Vias).front().sentHost() = fixedTransportInterface;
         }
      }

      if (mClientAuthManager.get() && msg->header(h_RequestLine).method() != ACK)
      {
         mClientAuthManager->addAuthentication(*msg);
      }

      if (msg->header(h_RequestLine).method() == INVITE)
      {
         if (ds != 0)
         {
            if (mDialogEventStateManager)
            {
               Dialog* d = ds->findDialog(*msg);
               if (d != 0)
               {
                  mDialogEventStateManager->onConfirmed(*d, d->getInviteSession());
               }
               else
               {
                  mDialogEventStateManager->onTryingUac(*ds, *msg);
               }
            }
         }
      }
   }

   DebugLog (<< "SEND: " << std::endl << std::endl << *msg);

   OutgoingEvent* event = new OutgoingEvent(msg);
   outgoingProcess(auto_ptr<Message>(event));
}

void 
DialogUsageManager::sendCommand(SharedPtr<SipMessage> request)
{
   SendCommand* s=new SendCommand(request, *this);
   post(s);
}


void DialogUsageManager::outgoingProcess(auto_ptr<Message> message)
{
   Data tid = Data::Empty;
   {
      OutgoingEvent* sipMsg = dynamic_cast<OutgoingEvent*>(message.get());
      if (sipMsg)
      {
         tid = sipMsg->getTransactionId();
      }
      
      DumFeatureMessage* featureMsg = dynamic_cast<DumFeatureMessage*>(message.get());
      if (featureMsg)
      {
         InfoLog(<<"Got a DumFeatureMessage" << featureMsg);
         tid = featureMsg->getTransactionId();
      }
   }

   if (tid == Data::Empty && mOutgoingMessageInterceptor.get())
   {
      mOutgoingMessageInterceptor->process(message.get());
      return;
   }
   else if (tid != Data::Empty && !mOutgoingFeatureList.empty())
   {
      FeatureChainMap::iterator it;
      //efficiently find or create FeatureChain, should prob. be a utility template
      {
         FeatureChainMap::iterator lb = mOutgoingFeatureChainMap.lower_bound(tid);
         if (lb != mOutgoingFeatureChainMap.end() && !(mOutgoingFeatureChainMap.key_comp()(tid, lb->first)))
         {
            it = lb;
         }
         else
         {
            it = mOutgoingFeatureChainMap.insert(lb, FeatureChainMap::value_type(tid, new DumFeatureChain(*this, mOutgoingFeatureList, *mOutgoingTarget)));
         }
      }
      
      DumFeatureChain::ProcessingResult res = it->second->process(message.get());
      
      if (res & DumFeatureChain::ChainDoneBit)
      {
         delete it->second;
         mOutgoingFeatureChainMap.erase(it);
      }

      if (res & DumFeatureChain::EventTakenBit)
      {
         message.release();
         return;
      }
   }

   OutgoingEvent* event = dynamic_cast<OutgoingEvent*>(message.get());
   //assert(event);
   //.dcm. a TID collision can cause a message to be delivered to a finished
   //chain. This is probably because pseudorandom was being used on Win32.
   if (event)
   {
      if (event->message()->isRequest())
      {
         DialogSet* ds = findDialogSet(DialogSetId(*event->message()));
         UserProfile* userProfile;
         if (ds == 0)
         {
            userProfile = getMasterUserProfile().get();
         }
         else
         {
            userProfile = ds->getUserProfile().get();
         }

         resip_assert(userProfile);

         //!dcm! -- unique SharedPtr to auto_ptr conversion prob. a worthwhile
         //optimzation here. SharedPtr would have to be changed; would
         //throw/assert if not unique.
         std::auto_ptr<SipMessage> toSend(static_cast<SipMessage*>(event->message()->clone()));

         // .bwc. Protect ourselves from garbage with an isWellFormed() check.
         // (Code in Dialog doesn't check for well-formedness in the 
         // Record-Route stack, so bad stuff there can end up here)
         if (event->message()->exists(h_Routes) &&
             !event->message()->header(h_Routes).empty() &&
             event->message()->header(h_Routes).front().isWellFormed() &&
             !event->message()->header(h_Routes).front().uri().exists(p_lr))
         {
            Helper::processStrictRoute(*toSend);
            sendUsingOutboundIfAppropriate(*userProfile, toSend);
         }
         else
         {
            sendUsingOutboundIfAppropriate(*userProfile, toSend);
         }
      }
      else
      {
         sendResponse(*event->message());
      }
   }
}

void
DialogUsageManager::sendUsingOutboundIfAppropriate(UserProfile& userProfile, auto_ptr<SipMessage> msg)
{
   //a little inefficient, branch parameter might be better
   DialogId id(*msg);
   if (userProfile.hasOutboundProxy() && 
      (!findDialog(id) || userProfile.getForceOutboundProxyOnAllRequestsEnabled()))
   {
      DebugLog ( << "Using outbound proxy: " 
                 << userProfile.getOutboundProxy().uri() 
                 << " -> " << msg->brief());

      if (userProfile.getExpressOutboundAsRouteSetEnabled())
      {
         // prepend the outbound proxy to the service route
         msg->header(h_Routes).push_front(NameAddr(userProfile.getOutboundProxy().uri()));
         if(userProfile.clientOutboundEnabled() && userProfile.mClientOutboundFlowTuple.mFlowKey != 0)
         {
            DebugLog ( << "Sending with client outbound flow tuple to express outbound" );
            DebugLog ( << "Flow Tuple: " << userProfile.mClientOutboundFlowTuple << " and key: " << userProfile.mClientOutboundFlowTuple.mFlowKey);
            mStack.sendTo(msg, userProfile.mClientOutboundFlowTuple, this);
         }
         else
         {
            DebugLog ( << "Sending to express outbound w/o flow tuple");
            mStack.send(msg, this);
         }
      }
      else
      {
         if(userProfile.clientOutboundEnabled() && userProfile.mClientOutboundFlowTuple.mFlowKey != 0)
         {
            DebugLog ( << "Sending to outbound (no express) with flow tuple");
            mStack.sendTo(msg, userProfile.mClientOutboundFlowTuple, this);
         }
         else
         {
            DebugLog ( << "Sending to outbound uri");
            mStack.sendTo(msg, userProfile.getOutboundProxy().uri(), this);
         }
      }
   }
   else
   {
      DebugLog (<< "Send: " << msg->brief());
      if(userProfile.clientOutboundEnabled() && userProfile.mClientOutboundFlowTuple.mFlowKey != 0)
      {
         mStack.sendTo(msg, userProfile.mClientOutboundFlowTuple, this);
      }
      else
      {
         mStack.send(msg, this);
      }
   }
}


void
DialogUsageManager::end(DialogSetId setid)
{
   DialogSet* ds = findDialogSet(setid);
   if (ds == 0)
   {
      throw Exception("Request no longer exists", __FILE__, __LINE__);
   }
   else
   {
      ds->end();
   }
}

void
DialogUsageManager::destroy(const BaseUsage* usage)
{
   if (mShutdownState != Destroying)
   {
      post(new DestroyUsage(usage->mHandle));
   }
   else
   {
      InfoLog(<< "DialogUsageManager::destroy() not posting to stack");
   }
}

void
DialogUsageManager::destroy(DialogSet* dset)
{
   if (mShutdownState != Destroying)
   {
      post(new DestroyUsage(dset));
   }
   else
   {
      InfoLog(<< "DialogUsageManager::destroy() not posting to stack");
   }
}

void
DialogUsageManager::destroy(Dialog* d)
{
   if (mShutdownState != Destroying)
   {
      post(new DestroyUsage(d));
   }
   else
   {
      InfoLog(<< "DialogUsageManager::destroy() not posting to stack");
   }
}


Dialog*
DialogUsageManager::findDialog(const DialogId& id)
{
   DialogSet* ds = findDialogSet(id.getDialogSetId());
   if (ds)
   {
      return ds->findDialog(id);
   }
   else
   {
      return 0;
   }
}


InviteSessionHandle
DialogUsageManager::findInviteSession(DialogId id)
{
   Dialog* dialog = findDialog(id);
   if (dialog && dialog->mInviteSession)
   {
      return dialog->mInviteSession->getSessionHandle();
   }

   return InviteSessionHandle::NotValid();
}

pair<InviteSessionHandle, int>
DialogUsageManager::findInviteSession(CallId replaces)
{
   //486/481/603 decision making logic where?  App may not wish to keep track of
   //invitesession state
   //Logic is here for now.
   InviteSessionHandle is = findInviteSession(DialogId(replaces.value(),
                                                       replaces.param(p_toTag),
                                                       replaces.param(p_fromTag)));
   int ErrorStatusCode = 481; // Call/Transaction Does Not Exist

   // If we matched a session - Do RFC3891 Section 3 Processing
   if(is.isValid())
   {
      // Note some missing checks are:
      // 1.  If the Replaces header field matches more than one dialog, the UA must act as
      //     if no match was found
      // 2.  Verify that the initiator of the new Invite is authorized
      if(is->isTerminated())
      {
         ErrorStatusCode = 603; // Declined
         is = InviteSessionHandle::NotValid();
      }
      else if(is->isConnected())
      {
         // Check if early-only flag is present in replaces header
         if(replaces.exists(p_earlyOnly))
         {
            ErrorStatusCode = 486; // Busy Here
            is = InviteSessionHandle::NotValid();
         }
      }      
      else if(!is->isEarly())
      {
         // replaces can't be used on early dialogs that were not initiated by this UA - ie. InviteSession::Proceeding state
         ErrorStatusCode = 481; // Call/Transaction Does Not Exist
         is = InviteSessionHandle::NotValid();
      }
   }
   return make_pair(is, ErrorStatusCode);
}

AppDialogHandle DialogUsageManager::findAppDialog(const DialogId& id)
{
   Dialog* pDialog = findDialog(id);

   if(pDialog && pDialog->mAppDialog)
   {
      return pDialog->mAppDialog->getHandle();
   }

   // Return an invalid handle
   return AppDialogHandle();
}

AppDialogSetHandle DialogUsageManager::findAppDialogSet(const DialogSetId& id)
{
   DialogSet* pDialogSet = findDialogSet(id);

   if(pDialogSet && pDialogSet->mAppDialogSet)
   {
      return pDialogSet->mAppDialogSet->getHandle();
   }

   // Return an invalid handle
   return AppDialogSetHandle();
}

void
DialogUsageManager::internalProcess(std::auto_ptr<Message> msg)
{
#ifdef RESIP_DUM_THREAD_DEBUG
   if(!mThreadDebugKey)
   {
      // .bwc. Probably means multiple threads are trying to give DUM cycles 
      // simultaneously.
      resip_assert(!mHiddenThreadDebugKey);
      // No d'tor needed, since we're just going to use a pointer to this.
      if(!ThreadIf::tlsKeyCreate(mThreadDebugKey, 0))
      {
         // .bwc. We really could pass anything here, but for the sake of 
         // passing a valid pointer, I have (completely arbitrarily) chosen a 
         // pointer to the DUM. All that matters is that this value is non-null
         ThreadIf::tlsSetValue(mThreadDebugKey, this);
      }
      else
      {
         ErrLog(<< "ThreadIf::tlsKeyCreate() failed!");
      }
   }
#endif

   threadCheck();

   // After a Stack ShutdownMessage has been received, don't do anything else in dum
   if (mShutdownState == Shutdown)
   {
      return;
   }

   {
      TransactionUserMessage* tuMsg = dynamic_cast<TransactionUserMessage*>(msg.get());
      if (tuMsg)
      {
         InfoLog (<< "TU unregistered ");
         resip_assert(mShutdownState == RemovingTransactionUser);
         resip_assert(tuMsg->type() == TransactionUserMessage::TransactionUserRemoved);
         mShutdownState = Shutdown;
         if (mDumShutdownHandler)
         {
            mDumShutdownHandler->onDumCanBeDeleted();
            mDumShutdownHandler = 0; // prevent mDumShutdownHandler getting called more than once
         }
         return;
      }
   }
   
   {
      KeepAlivePong* pong = dynamic_cast<KeepAlivePong*>(msg.get());
      if (pong)
      {
         DebugLog(<< "keepalive pong received from " << pong->getFlow());
         if (mKeepAliveManager.get())
         {
            mKeepAliveManager->receivedPong(pong->getFlow());
         }
         return;
      }
   }

   {
      DestroyUsage* destroyUsage = dynamic_cast<DestroyUsage*>(msg.get());
      if (destroyUsage)
      {
         //DebugLog(<< "Destroying usage" );
         destroyUsage->destroy();
         return;
      }
   }

   {
      DumTimeout* dumMsg = dynamic_cast<DumTimeout*>(msg.get());
      if (dumMsg)
      {
         //DebugLog(<< "Timeout Message" );
         if (!dumMsg->getBaseUsage().isValid())
         {
            return;
         }
         dumMsg->getBaseUsage()->dispatch(*dumMsg);
         return;
      }
   }

   {
      KeepAliveTimeout* keepAliveMsg = dynamic_cast<KeepAliveTimeout*>(msg.get());
      if (keepAliveMsg)
      {
         //DebugLog(<< "Keep Alive Message" );
         if (mKeepAliveManager.get())
         {
            mKeepAliveManager->process(*keepAliveMsg);
         }
         return;      
      }
   }

   {
      KeepAlivePongTimeout* keepAlivePongMsg = dynamic_cast<KeepAlivePongTimeout*>(msg.get());
      if (keepAlivePongMsg)
      {
         //DebugLog(<< "Keep Alive Pong Message" );
         if (mKeepAliveManager.get())
         {
            mKeepAliveManager->process(*keepAlivePongMsg);
         }
         return;      
      }
   }

   {
      ConnectionTerminated* terminated = dynamic_cast<ConnectionTerminated*>(msg.get());
      if (terminated)
      {
         // Notify all dialogSets, in case they need to react (ie. client outbound support)
         // First find all applicable dialogsets, since flow token in user profile will 
         // be cleared by first dialogset we notify, then notify all dialogset's
         std::list<DialogSet*> dialogSetsToNotify;
         DialogSetMap::iterator it =  mDialogSetMap.begin();
         for(; it != mDialogSetMap.end(); it++)
         {
            if(it->second->mUserProfile->clientOutboundEnabled() && 
               it->second->mUserProfile->getClientOutboundFlowTuple().mFlowKey == terminated->getFlow().mFlowKey &&  // Flow key is not part of Tuple operator=, check it first
               it->second->mUserProfile->getClientOutboundFlowTuple() == terminated->getFlow())
            {
               if(it->second->getClientRegistration().isValid())
               {
                   // ensure client registrations are notified first
                   dialogSetsToNotify.push_front(it->second);
               }
               else
               {
                  dialogSetsToNotify.push_back(it->second);
               }
            }
         }
         // Now dispatch notification to all dialogsets found above
         std::list<DialogSet*>::iterator it2 = dialogSetsToNotify.begin();
         for(; it2 != dialogSetsToNotify.end();it2++)
         {
            (*it2)->flowTerminated(terminated->getFlow());
         }

         DebugLog(<< "connection terminated message");
         if (mConnectionTerminatedEventDispatcher.dispatch(msg.get()))
         {
            msg.release();
         }
         return;
      }
   }

   {
      DumCommand* command = dynamic_cast<DumCommand*>(msg.get());
      if (command)
      {
         //DebugLog(<< "DumCommand" );
         command->executeCommand();
         return;      
      }
   }

   {
      ExternalMessageBase* externalMessage = dynamic_cast<ExternalMessageBase*>(msg.get());
      if (externalMessage)
      {
         processExternalMessage(externalMessage);
         return;
      }
   }

   incomingProcess(msg);
}

void
DialogUsageManager::processExternalMessage(ExternalMessageBase* externalMessage)
{
   bool handled = false;
   for(std::vector<ExternalMessageHandler*>::iterator i = mExternalMessageHandlers.begin(); 
      i != mExternalMessageHandlers.end(); ++i)
   {
      (*i)->onMessage(externalMessage, handled);
      if (handled)
      {
         break;
      }
   }
}

void 
DialogUsageManager::incomingProcess(std::auto_ptr<Message> msg)
{
   //call or create feature chain if appropriate
   Data tid = Data::Empty;
   {
      SipMessage* sipMsg = dynamic_cast<SipMessage*>(msg.get());
      if (sipMsg)
      {
         tid = sipMsg->getTransactionId();
         bool garbage=false;
         Data reason;

         if(!sipMsg->header(h_From).isWellFormed())
         {
            garbage=true;
            reason.append("Malformed From, ",16);
         }

         if(!sipMsg->header(h_To).isWellFormed())
         {
            garbage=true;
            reason.append("Malformed To, ",14);
         }

         if(!sipMsg->header(h_CallId).isWellFormed())
         {
            garbage=true;
            reason.append("Malformed Call-Id, ",19);
         }
         
         if(garbage)
         {
            if(sipMsg->isRequest() && sipMsg->method()!=ACK)
            {
               // .bwc. Either we need to trim the last comma off, or make this 
               // a proper sentence fragment. This is more fun.
               reason.append("fix your code!",14);
               SipMessage failure;
               makeResponse(failure, *sipMsg, 400, reason);
               sendResponse(failure);
            }

            InfoLog (<< "Malformed header in message (" << reason << ") - rejecting/discarding: " << *sipMsg);
            
            // .bwc. Only forge a response when appropriate, but return in any 
            // case.
            return;
         }
      }
      
      DumFeatureMessage* featureMsg = dynamic_cast<DumFeatureMessage*>(msg.get());
      if (featureMsg)
      {
         //DebugLog(<<"Got a DumFeatureMessage" << featureMsg);
         tid = featureMsg->getTransactionId();
      }
   }
   if (tid != Data::Empty && !mIncomingFeatureList.empty())
   {
      FeatureChainMap::iterator it;     
      //efficiently find or create FeatureChain, should prob. be a utility template
      {
         FeatureChainMap::iterator lb = mIncomingFeatureChainMap.lower_bound(tid);
         if (lb != mIncomingFeatureChainMap.end() && !(mIncomingFeatureChainMap.key_comp()(tid, lb->first)))
         {
            it = lb;
         }
         else
         {
            if(dynamic_cast<SipMessage*>(msg.get()))
            {
               it = mIncomingFeatureChainMap.insert(lb, FeatureChainMap::value_type(tid, new DumFeatureChain(*this, mIncomingFeatureList, *mIncomingTarget)));
            }
            else
            {
               // Certain messages from the wire (ie: CANCEL) can end a feature, however there may still be some 
               // pending Async requests (non-SipMessages) that are coming in - just drop them if so
               return;
            }
         }
      }
      
      DumFeatureChain::ProcessingResult res = it->second->process(msg.get());
      
      if (res & DumFeatureChain::ChainDoneBit)
      {
         delete it->second;
         mIncomingFeatureChainMap.erase(it);
         //DebugLog(<< "feature chain deleted" << endl);
      }
 
      if (res & DumFeatureChain::EventTakenBit)
      {
         msg.release();
         //DebugLog(<< "event taken");
         return;
      }
   }
   
   try
   {
      DebugLog (<< "Got: " << msg->brief());
      DumDecrypted* decryptedMsg = dynamic_cast<DumDecrypted*>(msg.get());
      SipMessage* sipMsg = 0;
      if (decryptedMsg)
      {
         sipMsg = decryptedMsg->decrypted();
      }
      else
      {
         sipMsg = dynamic_cast<SipMessage*>(msg.get());
      }

      if (sipMsg)
      {
         //DebugLog ( << "DialogUsageManager::process: " << sipMsg->brief());
         if (sipMsg->isRequest())
         {
            // Validate Request URI
            if( !validateRequestURI(*sipMsg) )
            {
               DebugLog (<< "Failed RequestURI validation " << *sipMsg);
               return;
            }

            // Continue validation on all requests, except ACK and CANCEL
            if(sipMsg->header(h_RequestLine).method() != ACK &&
               sipMsg->header(h_RequestLine).method() != CANCEL)
            {
               if( !validateRequiredOptions(*sipMsg) )
               {
                  DebugLog (<< "Failed required options validation " << *sipMsg);
                  return;
               }
               if( !validate100RelSupport(*sipMsg) )
               {
                  DebugLog (<< "Remote party does not support 100rel " << *sipMsg);
                  return;
               }
               if( getMasterProfile()->validateContentEnabled() && !validateContent(*sipMsg) )
               {
                  DebugLog (<< "Failed content validation " << *sipMsg);
                  return;
               }
               if( getMasterProfile()->validateAcceptEnabled() && !validateAccept(*sipMsg) )
               {
                  DebugLog (<< "Failed accept validation " << *sipMsg);
                  return;
               }
            }
            if (sipMsg->header(h_From).exists(p_tag))
            {
               if (mergeRequest(*sipMsg) )
               {
                  InfoLog (<< "Merged request: " << *sipMsg);
                  return;
               }
            }
            processRequest(*sipMsg);
         }
         else
         {
            processResponse(*sipMsg);
         }
      }
   }
   catch(BaseException& e)
   {
      //unparseable, bad 403 w/ 2543 trans it from FWD, etc
     ErrLog(<<"Illegal message rejected: " << e.getMessage());
   }
}

bool 
DialogUsageManager::hasEvents() const
{
   return mFifo.messageAvailable();
}

// return true if there is more to do
bool 
DialogUsageManager::process(resip::Lockable* mutex)
{
   if (mFifo.messageAvailable())
   {
      resip::PtrLock lock(mutex);
#ifdef RESIP_DUM_THREAD_DEBUG
      mThreadDebugKey=mHiddenThreadDebugKey;
#endif
      internalProcess(std::auto_ptr<Message>(mFifo.getNext()));
#ifdef RESIP_DUM_THREAD_DEBUG
      // .bwc. Thread checking is disabled if mThreadDebugKey is 0; if the app 
      // is using this mutex-locked process() call, we only enable thread-
      // checking while the mutex is locked. Accesses from another thread while 
      // the mutex is not locked are probably intentional. However, if the app 
      // accesses the DUM inappropriately anyway, we'll probably detect it if 
      // it happens during the internalProcess() call.
      mHiddenThreadDebugKey=mThreadDebugKey;
      mThreadDebugKey=0;
#endif
   }
   return mFifo.messageAvailable();
}

bool 
DialogUsageManager::process(int timeoutMs, resip::Lockable* mutex)
{
   std::auto_ptr<Message> message;

   if(timeoutMs == -1)
   {
      message.reset(mFifo.getNext());
   }
   else
   {
      message.reset(mFifo.getNext(timeoutMs));
   }
   if (message.get())
   {
      resip::PtrLock lock(mutex);
#ifdef RESIP_DUM_THREAD_DEBUG
      mThreadDebugKey=mHiddenThreadDebugKey;
#endif
      internalProcess(message);
#ifdef RESIP_DUM_THREAD_DEBUG
      // .bwc. Thread checking is disabled if mThreadDebugKey is 0; if the app 
      // is using this mutex-locked process() call, we only enable thread-
      // checking while the mutex is locked. Accesses from another thread while 
      // the mutex is not locked are probably intentional. However, if the app 
      // accesses the DUM inappropriately anyway, we'll probably detect it if 
      // it happens during the internalProcess() call.
      mHiddenThreadDebugKey=mThreadDebugKey;
      mThreadDebugKey=0;
#endif
   }
   return mFifo.messageAvailable();
}

bool
DialogUsageManager::validateRequestURI(const SipMessage& request)
{
   // RFC3261 - 8.2.1
   if (!getMasterProfile()->isMethodSupported(request.header(h_RequestLine).getMethod()))
   {
      InfoLog (<< "Received an unsupported method: " << request.brief());

      SipMessage failure;
      makeResponse(failure, request, 405);
      failure.header(h_Allows) = getMasterProfile()->getAllowedMethods();
      sendResponse(failure);

      if(mRequestValidationHandler)
         mRequestValidationHandler->onInvalidMethod(request);

      return false;
   }

   // RFC3261 - 8.2.2
   if (!getMasterProfile()->isSchemeSupported(request.header(h_RequestLine).uri().scheme()))
   {
      InfoLog (<< "Received an unsupported scheme: " << request.brief());
      SipMessage failure;
      makeResponse(failure, request, 416);
      sendResponse(failure);
      
      if(mRequestValidationHandler)
         mRequestValidationHandler->onInvalidScheme(request);

      return false;
   }

   return true;
}


bool
DialogUsageManager::validateRequiredOptions(const SipMessage& request)
{
   // RFC 2162 - 8.2.2
   if(request.exists(h_Requires) &&                 // Don't check requires if method is ACK or CANCEL
      request.header(h_RequestLine).getMethod() != ACK &&
      request.header(h_RequestLine).getMethod() != CANCEL)
   {
      Tokens unsupported = getMasterProfile()->getUnsupportedOptionsTags(request.header(h_Requires));
      if (!unsupported.empty())
      {
         InfoLog (<< "Received an unsupported option tag(s): " << request.brief());

         SipMessage failure;
         makeResponse(failure, request, 420);
         failure.header(h_Unsupporteds) = unsupported;
         sendResponse(failure);
      
         if(mRequestValidationHandler)
            mRequestValidationHandler->onInvalidRequiredOptions(request);

         return false;
      }
   }

   return true;
}


bool
DialogUsageManager::validate100RelSupport(const SipMessage& request)
{
   if(request.header(h_RequestLine).getMethod() == INVITE)
   {
      if (getMasterProfile()->getUasReliableProvisionalMode() == MasterProfile::Required)
      {
         if (!((request.exists(h_Requires) && request.header(h_Requires).find(Token(Symbols::C100rel)))
               || (request.exists(h_Supporteds) && request.header(h_Supporteds).find(Token(Symbols::C100rel)))))
         {
            SipMessage failure;
            makeResponse(failure, request, 421);
            failure.header(h_Requires).push_back(Token(Symbols::C100rel));
            sendResponse(failure);
      
            if(mRequestValidationHandler)
            {
               mRequestValidationHandler->on100RelNotSupportedByRemote(request);
            }

            return false;
         }
      }
   }
   return true;
}

bool
DialogUsageManager::validateContent(const SipMessage& request)
{
   // RFC3261 - 8.2.3
   // Don't need to validate content headers if they are specified as optional in the content-disposition
   if (!(request.exists(h_ContentDisposition) &&
         request.header(h_ContentDisposition).isWellFormed() &&
        request.header(h_ContentDisposition).exists(p_handling) &&
        isEqualNoCase(request.header(h_ContentDisposition).param(p_handling), Symbols::Optional)))
   {
     if (request.exists(h_ContentType) && !getMasterProfile()->isMimeTypeSupported(request.header(h_RequestLine).method(), request.header(h_ContentType)))
      {
         InfoLog (<< "Received an unsupported mime type: " << request.header(h_ContentType) << " for " << request.brief());

         SipMessage failure;
         makeResponse(failure, request, 415);
         failure.header(h_Accepts) = getMasterProfile()->getSupportedMimeTypes(request.header(h_RequestLine).method());
         sendResponse(failure);
            
         if(mRequestValidationHandler)
            mRequestValidationHandler->onInvalidContentType(request);

         return false;
      }

     if (request.exists(h_ContentEncoding) && !getMasterProfile()->isContentEncodingSupported(request.header(h_ContentEncoding)))
      {
         InfoLog (<< "Received an unsupported mime type: " << request.header(h_ContentEncoding) << " for " << request.brief());
         SipMessage failure;
         makeResponse(failure, request, 415);
         failure.header(h_AcceptEncodings) = getMasterProfile()->getSupportedEncodings();
         sendResponse(failure);
         
         if(mRequestValidationHandler)
            mRequestValidationHandler->onInvalidContentEncoding(request);

         return false;
      }

      if (getMasterProfile()->validateContentLanguageEnabled() &&
          request.exists(h_ContentLanguages) && !getMasterProfile()->isLanguageSupported(request.header(h_ContentLanguages)))
      {
         InfoLog (<< "Received an unsupported language: " << request.header(h_ContentLanguages).front() << " for " << request.brief());

         SipMessage failure;
         makeResponse(failure, request, 415);
         failure.header(h_AcceptLanguages) = getMasterProfile()->getSupportedLanguages();
         sendResponse(failure);
         
         if(mRequestValidationHandler)
            mRequestValidationHandler->onInvalidContentLanguage(request);

         return false;
      }
   }

   return true;
}

bool
DialogUsageManager::validateAccept(const SipMessage& request)
{
   MethodTypes method = request.header(h_RequestLine).method();
   // checks for Accept to comply with SFTF test case 216
   if(request.exists(h_Accepts))
   {
      for (Mimes::const_iterator i = request.header(h_Accepts).begin();
           i != request.header(h_Accepts).end(); i++)
      {
         if (getMasterProfile()->isMimeTypeSupported(method, *i))
         {
            return true;  // Accept header passes validation if we support as least one of the mime types
         }
      }
   }
   // If no Accept header then application/sdp should be assumed for certain methods
   else if(method == INVITE ||
           method == OPTIONS ||
           method == PRACK ||
           method == UPDATE)
   {
      if (getMasterProfile()->isMimeTypeSupported(request.header(h_RequestLine).method(), Mime("application", "sdp")))
      {
         return true;
      }
   }
   else
   {
      // Other method without an Accept Header
      return true;
   }

   InfoLog (<< "Received unsupported mime types in accept header: " << request.brief());
   SipMessage failure;
   makeResponse(failure, request, 406);
   failure.header(h_Accepts) = getMasterProfile()->getSupportedMimeTypes(method);
   sendResponse(failure);

   if(mRequestValidationHandler)
      mRequestValidationHandler->onInvalidAccept(request);

   return false;
}

bool
DialogUsageManager::mergeRequest(const SipMessage& request)
{
   resip_assert(request.isRequest());
   resip_assert(request.isExternal());

   if (!request.header(h_To).exists(p_tag))
   {
      if (mMergedRequests.count(MergedRequestKey(request, getMasterProfile()->checkReqUriInMergeDetectionEnabled())))
      {
         SipMessage failure;
         makeResponse(failure, request, 482, "Merged Request");
         failure.header(h_AcceptLanguages) = getMasterProfile()->getSupportedLanguages();
         sendResponse(failure);
         return true;
      }
   }

   return false;
}

void
DialogUsageManager::processRequest(const SipMessage& request)
{
   DebugLog ( << "DialogUsageManager::processRequest: " << request.brief());

   if (mShutdownState != Running && mShutdownState != ShutdownRequested)
   {
      WarningLog (<< "Ignoring a request since we are shutting down " << request.brief());

      SipMessage failure;
      makeResponse(failure, request, 480, "UAS is shutting down");
      sendResponse(failure);
      return;
   }

   if (request.header(h_RequestLine).method() == PUBLISH)
   {
      processPublish(request);
      return;
   }

   bool toTag = request.header(h_To).exists(p_tag);
   if(request.header(h_RequestLine).getMethod() == REGISTER && toTag && getMasterProfile()->allowBadRegistrationEnabled())
   {
       toTag = false;
   }

   resip_assert(mAppDialogSetFactory.get());
   // !jf! note, the logic was reversed during ye great merge of March of Ought 5
   if (toTag ||
       findDialogSet(DialogSetId(request)))
   {
      switch (request.header(h_RequestLine).getMethod())
      {
         case REGISTER:
         {
            SipMessage failure;
            makeResponse(failure, request, 400, "Registration requests can't have To: tags.");
            failure.header(h_AcceptLanguages) = getMasterProfile()->getSupportedLanguages();
            sendResponse(failure);
            break;
         }

         default:
         {
            DialogSet* ds = findDialogSet(DialogSetId(request));
            if (ds == 0)
            {
               if (request.header(h_RequestLine).method() != ACK)
               {
                  SipMessage failure;
                  makeResponse(failure, request, 481);
                  failure.header(h_AcceptLanguages) = getMasterProfile()->getSupportedLanguages();
                  InfoLog (<< "Rejected request (which was in a dialog) " << request.brief());
                  sendResponse(failure);
               }
               else
               {
                  InfoLog (<< "ACK doesn't match any dialog" << request.brief());
               }
            }
            else
            {
               InfoLog (<< "Handling in-dialog request: " << request.brief());
               ds->dispatch(request);
            }
         }
      }
   }
   else
   {
      switch (request.header(h_RequestLine).getMethod())
      {
         case ACK:
            DebugLog (<< "Discarding request: " << request.brief());
            break;

         case PRACK:
         case BYE:
         case UPDATE:
         case INFO: // !rm! in an ideal world
         {
            SipMessage failure;
            makeResponse(failure, request, 481);
            failure.header(h_AcceptLanguages) = getMasterProfile()->getSupportedLanguages();
            sendResponse(failure);
            break;
         }
         case CANCEL:
         {
            // find the appropropriate ServerInvSession
            CancelMap::iterator i = mCancelMap.find(request.getTransactionId());
            if (i != mCancelMap.end())
            {
               i->second->dispatch(request);
            }
            else
            {
               InfoLog (<< "Received a CANCEL on a non-existent transaction: tid=" << request.getTransactionId());
               SipMessage failure;
               makeResponse(failure, request, 481);
               sendResponse(failure);
            }
            break;
         }
         case PUBLISH:
<<<<<<< HEAD
            resip_assert(false);
	    return;
=======
            assert(false);
            return;
>>>>>>> a13adf8a
         case SUBSCRIBE:
            if (!checkEventPackage(request))
            {
               InfoLog (<< "Rejecting request (unsupported package) " 
                        << request.brief());
               return;
            }
           /*FALLTHRU*/
         case NOTIFY : // handle unsolicited (illegal) NOTIFYs
         case INVITE:   // new INVITE
         case REFER:    // out-of-dialog REFER
            //case INFO :    // handle non-dialog (illegal) INFOs
         case OPTIONS : // handle non-dialog OPTIONS
         case MESSAGE :
         case REGISTER:
         {
            {
               DialogSetId id(request);
               //cryptographically dangerous
               if(mDialogSetMap.find(id) != mDialogSetMap.end()) 
               {
                  // this can only happen if someone sends us a request with the same callid and from tag as one 
                  // that is in the process of destroying - since this is bad endpoint behaviour - we will 
                  // reject the request with a 400 response
                  SipMessage badrequest;
                  makeResponse(badrequest, request, 400);
                  badrequest.header(h_AcceptLanguages) = getMasterProfile()->getSupportedLanguages();
                  sendResponse(badrequest);
                  return;
               }
            }
            if (mDumShutdownHandler)
            {
               SipMessage forbidden;
               makeResponse(forbidden, request, 480);
               forbidden.header(h_AcceptLanguages) = getMasterProfile()->getSupportedLanguages();
               sendResponse(forbidden);
               return;
            }
            try
            {
               DialogSet* dset =  new DialogSet(request, *this);

               StackLog ( << "*********** Calling AppDialogSetFactory *************: " << dset->getId());
               AppDialogSet* appDs = mAppDialogSetFactory->createAppDialogSet(*this, request);
               appDs->mDialogSet = dset;
               dset->setUserProfile(appDs->selectUASUserProfile(request));
               dset->mAppDialogSet = appDs;

               StackLog ( << "************* Adding DialogSet ***************: " << dset->getId());
               //StackLog ( << "Before: " << Inserter(mDialogSetMap) );
               mDialogSetMap[dset->getId()] = dset;
               StackLog ( << "DialogSetMap: " << InserterP(mDialogSetMap) );

               dset->dispatch(request);
            }
            catch (BaseException& e)
            {
               SipMessage failure;
               makeResponse(failure, request, 400, e.getMessage());
               failure.header(h_AcceptLanguages) = getMasterProfile()->getSupportedLanguages();
               sendResponse(failure);
            }

            break;
         }
         case RESPONSE:
         case SERVICE:
            resip_assert(false);
            break;
         case UNKNOWN:
         case MAX_METHODS:
            resip_assert(false);
            break;
      }
   }
}

void
DialogUsageManager::processResponse(const SipMessage& response)
{
   if (response.header(h_CSeq).method() != CANCEL)
   {
      DialogSet* ds = findDialogSet(DialogSetId(response));

      if (ds)
      {
         DebugLog ( << "DialogUsageManager::processResponse: " << std::endl << std::endl << response.brief());
         ds->dispatch(response);
      }
       else
      {
          InfoLog (<< "Throwing away stray response: " << std::endl << std::endl << response.brief());
      }
   }
}

void
DialogUsageManager::processPublish(const SipMessage& request)
{
   if (!checkEventPackage(request))
   {
      InfoLog(<< "Rejecting request (unsupported package) " << request.brief());
      return;
   }

   if (request.exists(h_SIPIfMatch))
   {
      ServerPublications::iterator i = mServerPublications.find(request.header(h_SIPIfMatch).value());
      if (i != mServerPublications.end())
      {
         i->second->dispatch(request);
      }
      else
      {
         // Check if publication exists in PublicationDb - may have been sync'd over,
         // or exists from a restart.  In this case, fabricate a new ServerSubcription 
         // to handle this request.
         if (mPublicationPersistenceManager &&
             mPublicationPersistenceManager->documentExists(request.header(h_Event).value(), request.header(h_RequestLine).uri().getAor(), request.header(h_SIPIfMatch).value()))
         {
            ServerPublication* sp = new ServerPublication(*this, request.header(h_SIPIfMatch).value(), request);
            mServerPublications[request.header(h_SIPIfMatch).value()] = sp;
            sp->dispatch(request);
         }
         else
         {
            SharedPtr<SipMessage> response(new SipMessage);
            makeResponse(*response, request, 412);
            send(response);
         }
      }
   }
   else
   {
      Data etag = Random::getCryptoRandomHex(8);
      while (mServerPublications.find(etag) != mServerPublications.end())
      {
         etag = Random::getCryptoRandomHex(8);
      }

      if (request.getContents())
      {
         ServerPublication* sp = new ServerPublication(*this, etag, request);
         mServerPublications[etag] = sp;
         sp->dispatch(request);
      }
      else
      {
         // per 3903 (sec 6.5), a PUB w/ no SIPIfMatch must have contents. .mjf.
         SharedPtr<SipMessage> response(new SipMessage);
         makeResponse(*response, request, 400);
         send(response);
      }
   }
}

bool
DialogUsageManager::checkEventPackage(const SipMessage& request)
{
   int failureCode = 0;
   MethodTypes method = request.header(h_RequestLine).method();

//       || (method == NOTIFY && !request.exists(h_SubscriptionState)))

   if (!request.exists(h_Event))
   {
      InfoLog (<< "No Event header in " << request.header(h_RequestLine).unknownMethodName());
      failureCode = 400;
   }
   else
   {
      switch(method)
      {
         case SUBSCRIBE:
            if (!getServerSubscriptionHandler(request.header(h_Event).value()))
            {
               InfoLog (<< "No handler for event package for SUBSCRIBE: " 
                        << request.header(h_Event).value());
               failureCode = 489;
            }
            break;
         case NOTIFY:
            if (!getClientSubscriptionHandler(request.header(h_Event).value()))
            {
               InfoLog (<< "No handler for event package for NOTIFY: " 
                        << request.header(h_Event).value());
               failureCode = 489;
            }
            break;
         case PUBLISH:
            if (!getServerPublicationHandler(request.header(h_Event).value()))
            {
               InfoLog (<< "No handler for event package for PUBLISH: " 
                        << request.header(h_Event).value());
               failureCode = 489;
            }
            break;
         default:
            resip_assert(0);
      }
   }

   if (failureCode > 0)
   {
      SharedPtr<SipMessage> response(new SipMessage);
      makeResponse(*response, request, failureCode);
      if(failureCode == 489)
      {
         response->header(h_AllowEvents) = getMasterProfile()->getAllowedEvents();
      }
      send(response);
      return false;
   }
   return true;
}

DialogSet*
DialogUsageManager::findDialogSet(const DialogSetId& id)
{
   threadCheck();
   StackLog ( << "Looking for dialogSet: " << id << " in map:");
   StackLog ( << "DialogSetMap: " << InserterP(mDialogSetMap) );
   DialogSetMap::const_iterator it = mDialogSetMap.find(id);

   if (it == mDialogSetMap.end())
   {
      return 0;
   }
   else
   {
      if(it->second->isDestroying())
      {
         return 0;
      }
      else
      {
         return it->second;
      }
   }
}

BaseCreator*
DialogUsageManager::findCreator(const DialogId& id)
{
   DialogSet* ds = findDialogSet(id.getDialogSetId());
   if (ds)
   {
      return ds->getCreator();
   }
   else
   {
      return 0;
   }
}

void
DialogUsageManager::removeDialogSet(const DialogSetId& dsId)
{
   StackLog ( << "************* Removing DialogSet ***************: " << dsId);
   //StackLog ( << "Before: " << Inserter(mDialogSetMap) );
   mDialogSetMap.erase(dsId);
   StackLog ( << "DialogSetMap: " << InserterP(mDialogSetMap) );
   if (mRedirectManager.get())
   {
      mRedirectManager->removeDialogSet(dsId);
   }
}

ClientSubscriptionHandler*
DialogUsageManager::getClientSubscriptionHandler(const Data& eventType)
{
   map<Data, ClientSubscriptionHandler*>::iterator res = mClientSubscriptionHandlers.find(eventType);
   if (res != mClientSubscriptionHandlers.end())
   {
      return res->second;
   }
   else
   {
      return 0;
   }
}

ServerSubscriptionHandler*
DialogUsageManager::getServerSubscriptionHandler(const Data& eventType)
{
   map<Data, ServerSubscriptionHandler*>::iterator res = mServerSubscriptionHandlers.find(eventType);
   if (res != mServerSubscriptionHandlers.end())
   {
      return res->second;
   }
   else
   {
      return 0;
   }
}

ClientPublicationHandler*
DialogUsageManager::getClientPublicationHandler(const Data& eventType)
{
   map<Data, ClientPublicationHandler*>::iterator res = mClientPublicationHandlers.find(eventType);
   if (res != mClientPublicationHandlers.end())
   {
      return res->second;
   }
   else
   {
      return 0;
   }
}

ServerPublicationHandler*
DialogUsageManager::getServerPublicationHandler(const Data& eventType)
{
   map<Data, ServerPublicationHandler*>::iterator res = mServerPublicationHandlers.find(eventType);
   if (res != mServerPublicationHandlers.end())
   {
      return res->second;
   }
   else
   {
      return 0;
   }
}

OutOfDialogHandler*
DialogUsageManager::getOutOfDialogHandler(const MethodTypes type)
{
   map<MethodTypes, OutOfDialogHandler*>::iterator res = mOutOfDialogHandlers.find(type);
   if (res != mOutOfDialogHandlers.end())
   {
      return res->second;
   }
   else
   {
      return 0;
   }
}

void 
DialogUsageManager::addIncomingFeature(resip::SharedPtr<DumFeature> feat)
{
   mIncomingFeatureList.push_back(feat);
}

void
DialogUsageManager::addOutgoingFeature(resip::SharedPtr<DumFeature> feat)
{
   // make sure EncryptionManager is the last feature in the list.
   mOutgoingFeatureList.insert(mOutgoingFeatureList.begin(), feat);
}

void
DialogUsageManager::setOutgoingMessageInterceptor(SharedPtr<DumFeature> feat)
{
   mOutgoingMessageInterceptor = feat;
}

void
DialogUsageManager::applyToAllServerSubscriptions(ServerSubscriptionFunctor* functor)
{
   resip_assert(functor);
   for (DialogSetMap::iterator it = mDialogSetMap.begin(); it != mDialogSetMap.end(); ++it)
   {
      for (DialogSet::DialogMap::iterator i = it->second->mDialogs.begin(); i != it->second->mDialogs.end(); ++i)
      {
         std::vector<ServerSubscriptionHandle> serverSubs = i->second->getServerSubscriptions();
         for (std::vector<ServerSubscriptionHandle>::iterator iss = serverSubs.begin(); iss != serverSubs.end(); ++iss)
         {
            functor->apply(*iss);
         }
      }
   }
}

void
DialogUsageManager::applyToAllClientSubscriptions(ClientSubscriptionFunctor* functor)
{
   resip_assert(functor);
   for (DialogSetMap::iterator it = mDialogSetMap.begin(); it != mDialogSetMap.end(); ++it)
   {
      for (DialogSet::DialogMap::iterator i = it->second->mDialogs.begin(); i != it->second->mDialogs.end(); ++i)
      {
         std::vector<ClientSubscriptionHandle> clientSubs = i->second->getClientSubscriptions();
         for (std::vector<ClientSubscriptionHandle>::iterator ics = clientSubs.begin(); ics != clientSubs.end(); ++ics)
         {
            functor->apply(*ics);
         }
      }
   }
}

void
DialogUsageManager::registerForConnectionTermination(Postable* listener)
{
   mConnectionTerminatedEventDispatcher.addListener(listener);
}

void
DialogUsageManager::unRegisterForConnectionTermination(Postable* listener)
{
   mConnectionTerminatedEventDispatcher.removeListener(listener);
}

void
DialogUsageManager::requestMergedRequestRemoval(const MergedRequestKey& key)
{
   DebugLog(<< "Got merged request removal request");
   MergedRequestRemovalCommand command(*this, key);
   mStack.postMS(command, Timer::TF, this);
}

void
DialogUsageManager::removeMergedRequest(const MergedRequestKey& key)
{
   DebugLog(<< "Merged request removed");
   mMergedRequests.erase(key);
}

TargetCommand::Target& 
DialogUsageManager::dumIncomingTarget() 
{
   return *mIncomingTarget;
}

TargetCommand::Target& 
DialogUsageManager::dumOutgoingTarget() 
{
   return *mOutgoingTarget;
}

DialogEventStateManager* 
DialogUsageManager::createDialogEventStateManager(DialogEventHandler* handler)
{
   if(handler)
   {
      mDialogEventStateManager = new DialogEventStateManager();
      mDialogEventStateManager->mDialogEventHandler = handler;
   }
   else
   {
      delete mDialogEventStateManager;
      mDialogEventStateManager=0;
   }
   return mDialogEventStateManager;
}

void 
DialogUsageManager::setAdvertisedCapabilities(SipMessage& msg, SharedPtr<UserProfile> userProfile)
{
   if(userProfile->isAdvertisedCapability(Headers::Allow)) 
   {
      msg.header(h_Allows) = getMasterProfile()->getAllowedMethods();
   }
   if(userProfile->isAdvertisedCapability(Headers::AcceptEncoding)) 
   {
      msg.header(h_AcceptEncodings) = getMasterProfile()->getSupportedEncodings();
   }
   if(userProfile->isAdvertisedCapability(Headers::AcceptLanguage)) 
   {
      msg.header(h_AcceptLanguages) = getMasterProfile()->getSupportedLanguages();
   }
   if(userProfile->isAdvertisedCapability(Headers::AllowEvents)) 
   {
      msg.header(h_AllowEvents) = getMasterProfile()->getAllowedEvents();
   }
   if(userProfile->isAdvertisedCapability(Headers::Supported)) 
   {
      msg.header(h_Supporteds) = getMasterProfile()->getSupportedOptionTags();
   }
}

/* ====================================================================
 * The Vovida Software License, Version 1.0
 *
 * Copyright (c) 2000 Vovida Networks, Inc.  All rights reserved.
 *
 * Redistribution and use in source and binary forms, with or without
 * modification, are permitted provided that the following conditions
 * are met:
 *
 * 1. Redistributions of source code must retain the above copyright
 *    notice, this list of conditions and the following disclaimer.
 *
 * 2. Redistributions in binary form must reproduce the above copyright
 *    notice, this list of conditions and the following disclaimer in
 *    the documentation and/or other materials provided with the
 *    distribution.
 *
 * 3. The names "VOCAL", "Vovida Open Communication Application Library",
 *    and "Vovida Open Communication Application Library (VOCAL)" must
 *    not be used to endorse or promote products derived from this
 *    software without prior written permission. For written
 *    permission, please contact vocal@vovida.org.
 *
 * 4. Products derived from this software may not be called "VOCAL", nor
 *    may "VOCAL" appear in their name, without prior written
 *    permission of Vovida Networks, Inc.
 *
 * THIS SOFTWARE IS PROVIDED "AS IS" AND ANY EXPRESSED OR IMPLIED
 * WARRANTIES, INCLUDING, BUT NOT LIMITED TO, THE IMPLIED WARRANTIES
 * OF MERCHANTABILITY, FITNESS FOR A PARTICULAR PURPOSE, TITLE AND
 * NON-INFRINGEMENT ARE DISCLAIMED.  IN NO EVENT SHALL VOVIDA
 * NETWORKS, INC. OR ITS CONTRIBUTORS BE LIABLE FOR ANY DIRECT DAMAGES
 * IN EXCESS OF $1,000, NOR FOR ANY INDIRECT, INCIDENTAL, SPECIAL,
 * EXEMPLARY, OR CONSEQUENTIAL DAMAGES (INCLUDING, BUT NOT LIMITED TO,
 * PROCUREMENT OF SUBSTITUTE GOODS OR SERVICES; LOSS OF USE, DATA, OR
 * PROFITS; OR BUSINESS INTERRUPTION) HOWEVER CAUSED AND ON ANY THEORY
 * OF LIABILITY, WHETHER IN CONTRACT, STRICT LIABILITY, OR TORT
 * (INCLUDING NEGLIGENCE OR OTHERWISE) ARISING IN ANY WAY OUT OF THE
 * USE OF THIS SOFTWARE, EVEN IF ADVISED OF THE POSSIBILITY OF SUCH
 * DAMAGE.
 *
 * ====================================================================
 *
 * This software consists of voluntary contributions made by Vovida
 * Networks, Inc. and many individuals on behalf of Vovida Networks,
 * Inc.  For more information on Vovida Networks, Inc., please see
 * <http://www.vovida.org/>.
 *
 */<|MERGE_RESOLUTION|>--- conflicted
+++ resolved
@@ -2063,13 +2063,8 @@
             break;
          }
          case PUBLISH:
-<<<<<<< HEAD
             resip_assert(false);
-	    return;
-=======
-            assert(false);
             return;
->>>>>>> a13adf8a
          case SUBSCRIBE:
             if (!checkEventPackage(request))
             {
