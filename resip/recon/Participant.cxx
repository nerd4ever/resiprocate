--- conflicted
+++ resolved
@@ -122,14 +122,9 @@
 void
 Participant::applyBridgeMixWeights()
 {
-<<<<<<< HEAD
-   BridgeMixer* mixer=0;
    return; // FIXME Kurento
-   if(!mConversationManager.supportsMultipleMediaInterfaces())
-=======
    // Only need to do work on the bridge mixer if we are using it (ie: portOnBridge != -1)
    if (getConnectionPortOnBridge() != -1)
->>>>>>> 4dcddad0
    {
       BridgeMixer* mixer = 0;
       if (!mConversationManager.supportsMultipleMediaInterfaces())
