--- conflicted
+++ resolved
@@ -66,11 +66,7 @@
    virtual ~SipXRemoteParticipant();
 
    virtual unsigned int getLocalRTPPort();
-<<<<<<< HEAD
-   virtual void buildSdpOffer(bool holdSdp, ContinuationSdpReady c);
-=======
-   virtual void buildSdpOffer(bool holdSdp, resip::SdpContents& offer, bool preferExistingSdp = false);
->>>>>>> 4905b092
+   virtual void buildSdpOffer(bool holdSdp, ContinuationSdpReady c, bool preferExistingSdp = false);
 
    virtual int getConnectionPortOnBridge();
    virtual bool hasInput() { return true; }
