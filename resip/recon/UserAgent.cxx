#ifdef HAVE_CONFIG_H
#include "config.h"
#endif

#include "UserAgent.hxx"
#include "UserAgentDialogSetFactory.hxx"
#include "UserAgentCmds.hxx"
#include "UserAgentServerAuthManager.hxx"
#include "UserAgentClientSubscription.hxx"
#include "UserAgentClientPublication.hxx"
#include "UserAgentRegistration.hxx"
#include "ReconSubsystem.hxx"

#ifdef USE_SIPXTAPI
#include "SipXConversationManager.hxx"
#endif

#include "reflow/FlowManagerSubsystem.hxx"

#include <reTurn/ReTurnSubsystem.hxx>

#include <rutil/Log.hxx>
#include <rutil/Logger.hxx>
#include <resip/stack/ConnectionTerminated.hxx>
#include <resip/stack/Pidf.hxx>
#include <resip/stack/GenericPidfContents.hxx>
#include <resip/dum/ClientAuthManager.hxx>
#include <resip/dum/ClientSubscription.hxx>
#include <resip/dum/ServerSubscription.hxx>
#include <resip/dum/ClientPublication.hxx>
#include <resip/dum/ServerPublication.hxx>
#include <resip/dum/ClientRegistration.hxx>
#include <resip/dum/ClientPagerMessage.hxx>
#include <resip/dum/ServerPagerMessage.hxx>
#include <resip/stack/PlainContents.hxx>
#include <resip/dum/KeepAliveManager.hxx>
#include <resip/dum/AppDialogSet.hxx>
#if defined(USE_SSL)
#include <resip/stack/ssl/Security.hxx>
#endif
#include <rutil/WinLeakCheck.hxx>
#include <rutil/Random.hxx>

#include <KurentoConversationManager.hxx>

#include <utility>

using namespace recon;
using namespace resip;
using namespace std;

#define RESIPROCATE_SUBSYSTEM ReconSubsystem::RECON

UserAgent::UserAgent(ConversationManager* conversationManager, std::shared_ptr<UserAgentMasterProfile> profile, AfterSocketCreationFuncPtr socketFunc, std::shared_ptr<InstantMessage> instantMessage) : 
   mCurrentSubscriptionHandle(1),
   mCurrentConversationProfileHandle(1),
   mDefaultOutgoingConversationProfileHandle(0),
   mConversationManager(conversationManager),
   mProfile(std::move(profile)),
   mInstantMessage(std::move(instantMessage)),
#if defined(USE_SSL)
   mSecurity(new Security(mProfile->certPath())),
#else
   mSecurity(0),
#endif
   mPollGrp(FdPollGrp::create()),
   mEventInterruptor(new EventThreadInterruptor(*mPollGrp)),
   mStack(mSecurity, mProfile->getAdditionalDnsServers(), mEventInterruptor, false /* stateless */, socketFunc, 0, mPollGrp),
   mDum(mStack),
   mStackThread(mStack, *mEventInterruptor, *mPollGrp),
   mDumShutdown(false)
{
#if defined(USE_SSL)
   const std::vector<Data>& rootCertDirectories = mProfile->rootCertDirectories();
   std::vector<Data>::const_iterator ci = rootCertDirectories.begin();
   for(;ci != rootCertDirectories.end();ci++)
   {
      mSecurity->loadCADirectory(*ci);
   }
   const std::vector<Data>& rootCertBundles = mProfile->rootCertBundles();
   ci = rootCertBundles.begin();
   for(;ci != rootCertBundles.end();ci++)
   {
      mSecurity->loadCAFile(*ci);
   }
#endif
   resip_assert(mConversationManager);
   mConversationManager->setUserAgent(this);

   mStack.setTransportSipMessageLoggingHandler(mProfile->getTransportSipMessageLoggingHandler());
<<<<<<< HEAD
   // FIXME dynamic_cast<SipXConversationManager*>(mConversationManager)->getFlowManager().setRTCPEventLoggingHandler(mProfile->getRTCPEventLoggingHandler());
=======
   mConversationManager->setRTCPEventLoggingHandler(mProfile->getRTCPEventLoggingHandler());
>>>>>>> 583c4967

   addTransports();

   // Set Enum Suffixes
   mStack.setEnumSuffixes(mProfile->getEnumSuffixes());

   // Enable/Disable Statistics Manager
   mStack.statisticsManagerEnabled() = mProfile->statisticsManagerEnabled();
   
   // Install Handlers
   mDum.setMasterProfile(mProfile);
   mDum.setClientRegistrationHandler(this);
   mDum.registerForConnectionTermination(this);
   mDum.setClientAuthManager(std::unique_ptr<ClientAuthManager>(new ClientAuthManager));
   mDum.setKeepAliveManager(std::unique_ptr<KeepAliveManager>(new KeepAliveManager));
   mDum.setRedirectHandler(mConversationManager);
   mDum.setInviteSessionHandler(mConversationManager); 
   mDum.setDialogSetHandler(mConversationManager);
   mDum.addOutOfDialogHandler(OPTIONS, mConversationManager);
   mDum.addOutOfDialogHandler(REFER, mConversationManager);
   mDum.addClientSubscriptionHandler("refer", mConversationManager);
   mDum.addServerSubscriptionHandler("refer", mConversationManager);

   // If application didn't create an IM object, we use a default one
   if(!mInstantMessage)
   {
      mInstantMessage = std::make_shared<InstantMessage>();
   }
   mDum.setServerPagerMessageHandler(mInstantMessage.get());
   mDum.setClientPagerMessageHandler(mInstantMessage.get());

   //mDum.addClientSubscriptionHandler(Symbols::Presence, this);
   //mDum.addClientPublicationHandler(Symbols::Presence, this);
   //mDum.addOutOfDialogHandler(NOTIFY, this);
   //mDum.addServerSubscriptionHandler("message-summary", this);

   // Set AppDialogSetFactory
   std::unique_ptr<AppDialogSetFactory> dsf(new UserAgentDialogSetFactory(*mConversationManager));
   mDum.setAppDialogSetFactory(std::move(dsf));

   // Set UserAgentServerAuthManager
   mDum.setServerAuthManager(std::make_shared<UserAgentServerAuthManager>(*this));
}

UserAgent::~UserAgent()
{
   shutdown();
}

void
UserAgent::startup()
{
   mStackThread.run(); 
}

SubscriptionHandle 
UserAgent::getNewSubscriptionHandle()
{
   Lock lock(mSubscriptionHandleMutex);
   return mCurrentSubscriptionHandle++; 
}

void 
UserAgent::registerSubscription(UserAgentClientSubscription *subscription)
{
   mSubscriptions[subscription->getSubscriptionHandle()] = subscription;
}

void 
UserAgent::unregisterSubscription(UserAgentClientSubscription *subscription)
{
   mSubscriptions.erase(subscription->getSubscriptionHandle());
}

PublicationHandle
UserAgent::getNewPublicationHandle()
{
   Lock lock(mPublicationHandleMutex);
   return mCurrentPublicationHandle++;
}

void
UserAgent::registerPublication(UserAgentClientPublication *publication)
{
   mPublications[publication->getPublicationHandle()] = publication;
}

void
UserAgent::unregisterPublication(UserAgentClientPublication *publication)
{
   mPublications.erase(publication->getPublicationHandle());
}

ConversationProfileHandle 
UserAgent::getNewConversationProfileHandle()
{
   Lock lock(mConversationProfileHandleMutex);
   return mCurrentConversationProfileHandle++; 
}

void 
UserAgent::registerRegistration(UserAgentRegistration *registration)
{
   mRegistrations[registration->getConversationProfileHandle()] = registration;
}

void 
UserAgent::unregisterRegistration(UserAgentRegistration *registration)
{
   mRegistrations.erase(registration->getConversationProfileHandle());
}

void 
UserAgent::process(int timeoutMs)
{
   mDum.process(timeoutMs);
<<<<<<< HEAD

   // FIXME - provide a way for modules to register to be called from the event loop
   KurentoConversationManager *kcm = dynamic_cast<KurentoConversationManager*>(mConversationManager);
   if(kcm != 0)
   {
      kcm->mKurentoManager.process();
   }
=======
   mConversationManager->process();
>>>>>>> 583c4967
}

void
UserAgent::shutdown()
{
   // FIXME - Kurento client shutdown and join()

   UserAgentShutdownCmd* cmd = new UserAgentShutdownCmd(this);
   mDum.post(cmd);

   // Wait for Dum to shutdown
   while(!mDumShutdown) 
   {
      process(100);
   }

   mStackThread.shutdown();
   mStackThread.join();
}

void
UserAgent::logDnsCache()
{
   mStack.logDnsCache();
}

void 
UserAgent::clearDnsCache()
{
   mStack.clearDnsCache();
}

void 
UserAgent::post(ApplicationMessage& message, unsigned int ms)
{
   if(ms > 0)
   {
      mStack.postMS(message, ms, &mDum);
   }
   else
   {
      mDum.post(&message);
   }
}

void 
UserAgent::setLogLevel(Log::Level level, LoggingSubsystem subsystem)
{
   switch(subsystem)
   {
   case SubsystemAll:
      Log::setLevel(level);
      break;
   case SubsystemContents:
      Log::setLevel(level, Subsystem::CONTENTS);
      break;
   case SubsystemDns:
      Log::setLevel(level, Subsystem::DNS);
      break;
   case SubsystemDum:
      Log::setLevel(level, Subsystem::DUM);
      break;
   case SubsystemSdp:
      Log::setLevel(level, Subsystem::SDP);
      break;
   case SubsystemSip:
      Log::setLevel(level, Subsystem::SIP);
      break;
   case SubsystemTransaction:
      Log::setLevel(level, Subsystem::TRANSACTION);
      break;
   case SubsystemTransport:
      Log::setLevel(level, Subsystem::TRANSPORT);
      break;
   case SubsystemStats:
      Log::setLevel(level, Subsystem::STATS);
      break;
   case SubsystemRecon:
      Log::setLevel(level, ReconSubsystem::RECON);
      break;
   case SubsystemFlowManager:
      Log::setLevel(level, FlowManagerSubsystem::FLOWMANAGER);
      break;
   case SubsystemReTurn:
      Log::setLevel(level, ReTurnSubsystem::RETURN);
      break;
   }
}

ConversationProfileHandle 
UserAgent::addConversationProfile(std::shared_ptr<ConversationProfile> conversationProfile, bool defaultOutgoing)
{
   ConversationProfileHandle handle = getNewConversationProfileHandle();
   AddConversationProfileCmd* cmd = new AddConversationProfileCmd(this, handle, std::move(conversationProfile), defaultOutgoing);
   mDum.post(cmd);
   return handle;
}

void
UserAgent::setDefaultOutgoingConversationProfile(ConversationProfileHandle handle)
{
   SetDefaultOutgoingConversationProfileCmd* cmd = new SetDefaultOutgoingConversationProfileCmd(this, handle);
   mDum.post(cmd);
}

void 
UserAgent::destroyConversationProfile(ConversationProfileHandle handle)
{
   DestroyConversationProfileCmd* cmd = new DestroyConversationProfileCmd(this, handle);
   mDum.post(cmd);
}

SubscriptionHandle 
UserAgent::createSubscription(const Data& eventType, const NameAddr& target, unsigned int subscriptionTime, const Mime& mimeType)
{
   SubscriptionHandle handle = getNewSubscriptionHandle();
   CreateSubscriptionCmd* cmd = new CreateSubscriptionCmd(this, handle, eventType, target, subscriptionTime, mimeType);
   mDum.post(cmd);
   return handle;
}

void 
UserAgent::destroySubscription(SubscriptionHandle handle)
{
   DestroySubscriptionCmd* cmd = new DestroySubscriptionCmd(this, handle);
   mDum.post(cmd);
}

PublicationHandle
UserAgent::createPublication(const Data& eventType, const NameAddr& target, const Data& status, unsigned int publicationTime, const Mime& mimeType)
{
   PublicationHandle handle = getNewPublicationHandle();
   CreatePublicationCmd* cmd = new CreatePublicationCmd(this, handle, status, eventType, target, publicationTime, mimeType);
   mDum.post(cmd);

   return handle;   
}

void 
UserAgent::destroyPublication(PublicationHandle handle)
{
   DestroyPublicationCmd* cmd = new DestroyPublicationCmd(this, handle);
   mDum.post(cmd);
}

std::shared_ptr<ConversationProfile> 
UserAgent::getDefaultOutgoingConversationProfile()
{
   if(mDefaultOutgoingConversationProfileHandle != 0)
   {
      return mConversationProfiles[mDefaultOutgoingConversationProfileHandle];
   }
   else
   {
      resip_assert(false);
      ErrLog( << "getDefaultOutgoingConversationProfile: something is wrong - no profiles to return");
      return nullptr;
   }
}

std::shared_ptr<ConversationProfile>
UserAgent::getConversationProfileByMediaAddress(const resip::Data& mediaAddress)
{
   resip_assert(!mediaAddress.empty());

   ConversationProfileMap::iterator conIt;
   for(conIt = mConversationProfiles.begin(); conIt != mConversationProfiles.end(); conIt++)
   {
      auto cp = conIt->second;
      if(cp->sessionCaps().session().origin().getAddress() == mediaAddress)
      {
         return cp;
      }
   }
   return nullptr;
}

std::shared_ptr<ConversationProfile> 
UserAgent::getIncomingConversationProfile(const SipMessage& msg)
{
   resip_assert(msg.isRequest());

   // Examine the sip message, and select the most appropriate conversation profile

   // Check if request uri matches registration contact
   const Uri& requestUri = msg.header(h_RequestLine).uri();
   RegistrationMap::iterator regIt;
   for(regIt = mRegistrations.begin(); regIt != mRegistrations.end(); regIt++)
   {
      const NameAddrs& contacts = regIt->second->getContactAddresses();
      NameAddrs::const_iterator naIt;
      for(naIt = contacts.begin(); naIt != contacts.end(); naIt++)
      {
         InfoLog( << "getIncomingConversationProfile: comparing requestUri=" << requestUri << " to contactUri=" << (*naIt).uri());
         if ((*naIt).uri() == requestUri &&             // uri's match 
             (!requestUri.exists(p_rinstance) ||        // and request Uri doesn't have rinstance parameter OR 
              ((*naIt).uri().exists(p_rinstance) && requestUri.param(p_rinstance) == (*naIt).uri().param(p_rinstance))))  // rinstance parameter matches
         {
            ConversationProfileMap::iterator conIt = mConversationProfiles.find(regIt->first);
            if(conIt != mConversationProfiles.end())
            {
               return conIt->second;
            }
         }
      }
   }

   // Check if To header matches default from
   Data toAor = msg.header(h_To).uri().getAor();
   ConversationProfileMap::iterator conIt;
   for(conIt = mConversationProfiles.begin(); conIt != mConversationProfiles.end(); conIt++)
   {
      InfoLog( << "getIncomingConversationProfile: comparing toAor=" << toAor << " to defaultFromAor=" << conIt->second->getDefaultFrom().uri().getAor());
      if(isEqualNoCase(toAor, conIt->second->getDefaultFrom().uri().getAor()))
      {
         return conIt->second;
      }
   }

   // If can't find any matches, then return the default outgoing profile
   InfoLog( << "getIncomingConversationProfile: no matching profile found, falling back to default outgoing profile");
   return getDefaultOutgoingConversationProfile();
}

std::shared_ptr<ConversationProfile>
UserAgent::getConversationProfileForRefer(const SipMessage& msg)
{
   // default behaviour (before this API method was added) was to simply
   // use the default outgoing conversation profile.  A more precise method
   // for profile selection may need to developed, it can also be
   // implemented in a subclass.
   return getDefaultOutgoingConversationProfile();
}

std::shared_ptr<UserAgentMasterProfile> 
UserAgent::getUserAgentMasterProfile() const noexcept
{
   return mProfile;
}

DialogUsageManager& 
UserAgent::getDialogUsageManager()
{
   return mDum;
}

ConversationManager*
UserAgent::getConversationManager()
{
   return mConversationManager;
}

void 
UserAgent::onDumCanBeDeleted()
{
   mDumShutdown = true;
}

void 
UserAgent::post(resip::Message* pMsg)
{
    // This get's posted to from the Dum thread - so we have no threading concerns
    ConnectionTerminated* pTerminated = dynamic_cast<ConnectionTerminated*>(pMsg);
    if (pTerminated)
    {
        InfoLog(<< "ConnectionTerminated seen for " << pTerminated->getFlow()  << " refreshing registrations");

        // Iterate through registrations and see if any match this connection.  If so, then force an immediate
        // refresh so that we can detect server failure and re-register sooner.
        RegistrationMap::iterator regIt;
        for (regIt = mRegistrations.begin(); regIt != mRegistrations.end(); regIt++)
        {
            if (regIt->second->getLastServerTuple().getFlowKey() == pTerminated->getFlow().getFlowKey())
            {
                regIt->second->forceRefresh();
            }
        }
    }
    delete pMsg;
}

void
UserAgent::addTransports()
{
   std::vector<UserAgentMasterProfile::TransportInfo>& transports = mProfile->getTransports();
   std::vector<UserAgentMasterProfile::TransportInfo>::iterator i;
   int lastActualPort = 0;
   for(i = transports.begin(); i != transports.end(); i++)
   {
      UserAgentMasterProfile::TransportInfo& ti = *i;
      try
      {
#ifdef USE_SSL
         // Make sure certificate material available before trying to instantiate Transport
         if(isSecure(ti.mProtocol))
         {
            // FIXME: see comments about repro / CertificatePath
            if(!ti.mTlsCertificate.empty())
            {
               mSecurity->addDomainCertPEM(ti.mSipDomainname, Data::fromFile(ti.mTlsCertificate));
            }
            if(!ti.mTlsPrivateKey.empty())
            {
               mSecurity->addDomainPrivateKeyPEM(ti.mSipDomainname, Data::fromFile(ti.mTlsPrivateKey), ti.mTlsPrivateKeyPassPhrase);
            }
         }
#endif
         
         Transport *t = mStack.addTransport(ti.mProtocol,
                                 ti.mPort == -1 ? lastActualPort : ti.mPort, // Port as -1 is special designation that we should use the actual port from the last transport added
                                 ti.mIPVersion,
                                 StunEnabled,
                                 ti.mIPInterface,       // interface to bind to
                                 ti.mSipDomainname,
                                 ti.mTlsPrivateKeyPassPhrase,  // private key passphrase
                                 ti.mSslType, // sslType
                                 0,            // transport flags
                                 ti.mTlsCertificate, ti.mTlsPrivateKey,
                                 ti.mCvm,          // tls client verification mode
                                 ti.mUseEmailAsSIP);

         if (t)
         {
            int rcvBufLen = ti.mRcvBufLen;
            if (rcvBufLen >0 )
            {
#if defined(RESIP_SIPSTACK_HAVE_FDPOLL)
               // this new method is part of the epoll changeset,
               // which isn't commited yet.
               t->setRcvBufLen(rcvBufLen);
#else
               resip_assert(0);
#endif
            }

            // Fill in actual port used
            ti.mActualPort = t->getTuple().getPort();
            // Store last actual port, incase next transport uses special port of -1 to indicate use of last actual port
            lastActualPort = ti.mActualPort;
         }
      }
      catch (BaseException& e)
      {
         WarningLog (<< "Caught: " << e);
         WarningLog (<< "Failed to add " << Tuple::toData(ti.mProtocol) << " transport on " << ti.mPort);
      }
   }
}

void 
UserAgent::startApplicationTimer(unsigned int timerId, unsigned int durationMs, unsigned int seqNumber)
{
   UserAgentTimeout t(*this, timerId, durationMs, seqNumber);
   post(t, durationMs);
}

void 
UserAgent::onApplicationTimer(unsigned int timerId, unsigned int durationMs, unsigned int seqNumber)
{
   // Default implementation is to do nothing - application should override this
}

void 
UserAgent::onSubscriptionTerminated(SubscriptionHandle handle, unsigned int statusCode)
{
   // Default implementation is to do nothing - application should override this
}

void 
UserAgent::onSubscriptionNotify(SubscriptionHandle handle, const Data& notifyData)
{
   // Default implementation is to do nothing - application should override this
}

const char*
UserAgent::sendMessage(const NameAddr& destination, const Data& msg, const Mime& mimeType)
{
   if(!mDum.getMasterProfile()->isMethodSupported(MESSAGE))
   {
      WarningLog (<< "MESSAGE method not detected in list of supported methods, adding it belatedly" );
      mDum.getMasterProfile()->addSupportedMethod(MESSAGE);
   }
   
   ClientPagerMessageHandle cpmh = mDum.makePagerMessage(destination);
   std::unique_ptr<Contents> msgContent(new PlainContents(msg, mimeType));
   cpmh.get()->page(std::move(msgContent));
   const auto sipMessage = cpmh.get()->getMessageRequestSharedPtr();
   mDum.send(sipMessage);

   return sipMessage->header(h_CallId).value().c_str();
}

void 
UserAgent::shutdownImpl()
{
   mDum.shutdown(this);

   // End all subscriptions
   SubscriptionMap tempSubs = mSubscriptions;  // Create copy for safety, since ending Subscriptions can immediately remove themselves from map
   SubscriptionMap::iterator i;
   for(i = tempSubs.begin(); i != tempSubs.end(); i++)
   {
      i->second->end();
   }

   // Unregister all registrations
   RegistrationMap tempRegs = mRegistrations;  // Create copy for safety, since ending can immediately remove themselves from map
   RegistrationMap::iterator j;
   for(j = tempRegs.begin(); j != tempRegs.end(); j++)
   {
      j->second->end();
   }

   mConversationManager->shutdown();
}

void 
UserAgent::addConversationProfileImpl(ConversationProfileHandle handle, std::shared_ptr<ConversationProfile> conversationProfile, bool defaultOutgoing)
{
   // Store new profile
   mConversationProfiles[handle] = conversationProfile;
   conversationProfile->setHandle(handle);

#ifdef USE_SSL
   // If this is the first profile ever set - then use the aor defined in it as the aor used in 
   // the DTLS certificate for the DtlsFactory - TODO - improve this sometime so that we can change the aor in 
   // the cert at runtime to equal the aor in the default conversation profile
   if(!mDefaultOutgoingConversationProfileHandle)
   {
<<<<<<< HEAD
      // FIXME dynamic_cast<SipXConversationManager*>(mConversationManager)->getFlowManager().initializeDtlsFactory(conversationProfile->getDefaultFrom().uri().getAor().c_str());
=======
      mConversationManager->initializeDtlsFactory(conversationProfile->getDefaultFrom().uri().getAor());
>>>>>>> 583c4967
   }
#endif

   // Set the default outgoing if requested to do so, or we don't have one yet
   if(defaultOutgoing || mDefaultOutgoingConversationProfileHandle == 0)
   {
      setDefaultOutgoingConversationProfileImpl(handle);
   }

   // Register new profile
   if(conversationProfile->getDefaultRegistrationTime() != 0)
   {
      UserAgentRegistration *registration = new UserAgentRegistration(*this, mDum, handle);
      mDum.send(mDum.makeRegistration(conversationProfile->getDefaultFrom(), conversationProfile, registration));
   }
}

void 
UserAgent::setDefaultOutgoingConversationProfileImpl(ConversationProfileHandle handle)
{
   mDefaultOutgoingConversationProfileHandle = handle;
}

void 
UserAgent::destroyConversationProfileImpl(ConversationProfileHandle handle)
{
   // Remove matching registration if found
   RegistrationMap::iterator it = mRegistrations.find(handle);
   if(it != mRegistrations.end())
   {
      it->second->end();
   }

   // Remove from ConversationProfile map
   mConversationProfiles.erase(handle);

   // If this Conversation Profile was the default - select the first item in the map as the new default
   if(handle == mDefaultOutgoingConversationProfileHandle)
   {
      ConversationProfileMap::iterator it = mConversationProfiles.begin();
      if(it != mConversationProfiles.end())
      {
         setDefaultOutgoingConversationProfileImpl(it->first);
      }
      else
      {
         setDefaultOutgoingConversationProfileImpl(0);
      }
   }
}

void 
UserAgent::createSubscriptionImpl(SubscriptionHandle handle, const Data& eventType, const NameAddr& target, unsigned int subscriptionTime, const Mime& mimeType)
{
   // Ensure we have a client subscription handler for this event type
   if(!mDum.getClientSubscriptionHandler(eventType))
   {
      mDum.addClientSubscriptionHandler(eventType, this);
   }
   // Ensure that the request Mime type is supported in the dum profile
   if(!mProfile->isMimeTypeSupported(NOTIFY, mimeType))
   {
      mProfile->addSupportedMimeType(NOTIFY, mimeType);  
   }

   UserAgentClientSubscription *subscription = new UserAgentClientSubscription(*this, mDum, handle);
   mDum.send(mDum.makeSubscription(target, getDefaultOutgoingConversationProfile(), eventType, subscriptionTime, subscription));
}

void 
UserAgent::destroySubscriptionImpl(SubscriptionHandle handle)
{
   SubscriptionMap::iterator it = mSubscriptions.find(handle);
   if(it != mSubscriptions.end())
   {
      it->second->end();
   }
}

void 
UserAgent::createPublicationImpl(PublicationHandle handle, const Data& status, const Data& eventType, const NameAddr& target, unsigned int publicationTime, const Mime& mimeType)
{
   // Ensure we have a client publication handler for this event type
   if(!mDum.getClientPublicationHandler(eventType))
   {
      mDum.addClientPublicationHandler(eventType, this);
   }

   Data note;
   if(status == "dnd")
   {
      note = Data("Busy (DND)");
   }
   else if(status == "available")
   {
      note = Data("Online");
   }
   else if(status == "away")
   {
      note = Data("Away");
   }

   // Adding rpid defined at RFC 4480 https://tools.ietf.org/html/rfc4480#page-7
   resip::GenericPidfContents gPidf;
   gPidf.setSimplePresenceTupleNode(Data(string("ID-") + Random::getRandomHex(3).c_str()), true, Data::Empty, note, target.uri().getAorNoReally(), Data(1.0));

   resip::GenericPidfContents::Node* dm = new resip::GenericPidfContents::Node();
   dm->mNamespacePrefix = Data("dm:");
   dm->mTag = "person";
   dm->mAttributes["id"] = Data(string("ID-") + Random::getRandomHex(3).c_str());

   resip::GenericPidfContents::Node* rpid = new resip::GenericPidfContents::Node();
   rpid->mNamespacePrefix = Data("rpid:");
   rpid->mTag = "activities";
   dm->mChildren.push_back(rpid);   

   if(status != "available")
   {
      resip::GenericPidfContents::Node* st = new resip::GenericPidfContents::Node();
      st->mNamespacePrefix = Data("rpid:");
      st->mTag = status;
      rpid->mChildren.push_back(st);
   }
   
   resip::GenericPidfContents::NodeList rootNodes = gPidf.getRootNodes();
   rootNodes.push_back(dm);
   gPidf.setRootNodes(rootNodes);

   gPidf.setEntity(target.uri());
   gPidf.addNamespace(Data("urn:ietf:params:xml:ns:pidf:data-model"), Data("dm"));
   gPidf.addNamespace(Data("urn:ietf:params:xml:ns:pidf:rpid"), Data("rpid"));

   DebugLog( << "generated final gPidf : " << endl << gPidf );
   
   UserAgentClientPublication *publication = new UserAgentClientPublication(*this, mDum, handle);
   mDum.send(mDum.makePublication(target, getDefaultOutgoingConversationProfile(), gPidf, eventType, publicationTime, publication));
}

void 
UserAgent::destroyPublicationImpl(PublicationHandle handle)
{
   PublicationMap::iterator it = mPublications.find(handle);
   if(it != mPublications.end())
   {
      it->second->end();
   }
}

////////////////////////////////////////////////////////////////////////////////
// Registration Handler ////////////////////////////////////////////////////////
////////////////////////////////////////////////////////////////////////////////
void 
UserAgent::onSuccess(ClientRegistrationHandle h, const SipMessage& msg)
{
   dynamic_cast<UserAgentRegistration *>(h->getAppDialogSet().get())->onSuccess(h, msg);
}

void
UserAgent::onFailure(ClientRegistrationHandle h, const SipMessage& msg)
{
   dynamic_cast<UserAgentRegistration *>(h->getAppDialogSet().get())->onFailure(h, msg);
}

void
UserAgent::onRemoved(ClientRegistrationHandle h, const SipMessage&msg)
{
   dynamic_cast<UserAgentRegistration *>(h->getAppDialogSet().get())->onRemoved(h, msg);
}

int 
UserAgent::onRequestRetry(ClientRegistrationHandle h, int retryMinimum, const SipMessage& msg)
{
   return dynamic_cast<UserAgentRegistration *>(h->getAppDialogSet().get())->onRequestRetry(h, retryMinimum, msg);
}

////////////////////////////////////////////////////////////////////////////////
// ClientSubscriptionHandler ///////////////////////////////////////////////////
////////////////////////////////////////////////////////////////////////////////
void
UserAgent::onUpdatePending(ClientSubscriptionHandle h, const SipMessage& msg, bool outOfOrder)
{
   dynamic_cast<UserAgentClientSubscription *>(h->getAppDialogSet().get())->onUpdatePending(h, msg, outOfOrder);
}

void
UserAgent::onUpdateActive(ClientSubscriptionHandle h, const SipMessage& msg, bool outOfOrder)
{
   dynamic_cast<UserAgentClientSubscription *>(h->getAppDialogSet().get())->onUpdateActive(h, msg, outOfOrder);
}

void
UserAgent::onUpdateExtension(ClientSubscriptionHandle h, const SipMessage& msg, bool outOfOrder)
{
   dynamic_cast<UserAgentClientSubscription *>(h->getAppDialogSet().get())->onUpdateExtension(h, msg, outOfOrder);
}

void
UserAgent::onTerminated(ClientSubscriptionHandle h, const SipMessage* msg)
{
   dynamic_cast<UserAgentClientSubscription *>(h->getAppDialogSet().get())->onTerminated(h, msg);
}

void
UserAgent::onNewSubscription(ClientSubscriptionHandle h, const SipMessage& msg)
{
   dynamic_cast<UserAgentClientSubscription *>(h->getAppDialogSet().get())->onNewSubscription(h, msg);
}

int 
UserAgent::onRequestRetry(ClientSubscriptionHandle h, int retryMinimum, const SipMessage& msg)
{
   return dynamic_cast<UserAgentClientSubscription *>(h->getAppDialogSet().get())->onRequestRetry(h, retryMinimum, msg);
}

////////////////////////////////////////////////////////////////////////////////
// ClientPublicationHandler ////////////////////////////////////////////////////
////////////////////////////////////////////////////////////////////////////////
void
UserAgent::onSuccess(ClientPublicationHandle h, const SipMessage& status)
{
   dynamic_cast<UserAgentClientPublication *>(h->getAppDialogSet().get())->onSuccess(h, status);
}

void
UserAgent::onRemove(ClientPublicationHandle h, const SipMessage& status)
{
   dynamic_cast<UserAgentClientPublication *>(h->getAppDialogSet().get())->onRemove(h, status);
}

int
UserAgent::onRequestRetry(ClientPublicationHandle h, int retrySeconds, const SipMessage& status)
{
   return dynamic_cast<UserAgentClientPublication *>(h->getAppDialogSet().get())->onRequestRetry(h, retrySeconds, status);
}

void
UserAgent::onFailure(ClientPublicationHandle h, const SipMessage& status)
{
   dynamic_cast<UserAgentClientPublication *>(h->getAppDialogSet().get())->onFailure(h, status);
}

/* ====================================================================

 Copyright (c) 2021, Daniel Pocock https://danielpocock.com
 Copyright (c) 2007-2008, Plantronics, Inc.
 Copyright (c) 2016, SIP Spectrum, Inc.

 All rights reserved.

 Redistribution and use in source and binary forms, with or without
 modification, are permitted provided that the following conditions are 
 met:

 1. Redistributions of source code must retain the above copyright 
    notice, this list of conditions and the following disclaimer. 

 2. Redistributions in binary form must reproduce the above copyright
    notice, this list of conditions and the following disclaimer in the
    documentation and/or other materials provided with the distribution. 

 3. Neither the name of Plantronics nor the names of its contributors 
    may be used to endorse or promote products derived from this 
    software without specific prior written permission. 

 THIS SOFTWARE IS PROVIDED BY THE COPYRIGHT HOLDERS AND CONTRIBUTORS 
 "AS IS" AND ANY EXPRESS OR IMPLIED WARRANTIES, INCLUDING, BUT NOT 
 LIMITED TO, THE IMPLIED WARRANTIES OF MERCHANTABILITY AND FITNESS FOR 
 A PARTICULAR PURPOSE ARE DISCLAIMED. IN NO EVENT SHALL THE COPYRIGHT 
 OWNER OR CONTRIBUTORS BE LIABLE FOR ANY DIRECT, INDIRECT, INCIDENTAL, 
 SPECIAL, EXEMPLARY, OR CONSEQUENTIAL DAMAGES (INCLUDING, BUT NOT 
 LIMITED TO, PROCUREMENT OF SUBSTITUTE GOODS OR SERVICES; LOSS OF USE, 
 DATA, OR PROFITS; OR BUSINESS INTERRUPTION) HOWEVER CAUSED AND ON ANY 
 THEORY OF LIABILITY, WHETHER IN CONTRACT, STRICT LIABILITY, OR TORT 
 (INCLUDING NEGLIGENCE OR OTHERWISE) ARISING IN ANY WAY OUT OF THE USE 
 OF THIS SOFTWARE, EVEN IF ADVISED OF THE POSSIBILITY OF SUCH DAMAGE.

 ==================================================================== */<|MERGE_RESOLUTION|>--- conflicted
+++ resolved
@@ -88,11 +88,7 @@
    mConversationManager->setUserAgent(this);
 
    mStack.setTransportSipMessageLoggingHandler(mProfile->getTransportSipMessageLoggingHandler());
-<<<<<<< HEAD
-   // FIXME dynamic_cast<SipXConversationManager*>(mConversationManager)->getFlowManager().setRTCPEventLoggingHandler(mProfile->getRTCPEventLoggingHandler());
-=======
    mConversationManager->setRTCPEventLoggingHandler(mProfile->getRTCPEventLoggingHandler());
->>>>>>> 583c4967
 
    addTransports();
 
@@ -209,17 +205,7 @@
 UserAgent::process(int timeoutMs)
 {
    mDum.process(timeoutMs);
-<<<<<<< HEAD
-
-   // FIXME - provide a way for modules to register to be called from the event loop
-   KurentoConversationManager *kcm = dynamic_cast<KurentoConversationManager*>(mConversationManager);
-   if(kcm != 0)
-   {
-      kcm->mKurentoManager.process();
-   }
-=======
    mConversationManager->process();
->>>>>>> 583c4967
 }
 
 void
@@ -649,11 +635,7 @@
    // the cert at runtime to equal the aor in the default conversation profile
    if(!mDefaultOutgoingConversationProfileHandle)
    {
-<<<<<<< HEAD
-      // FIXME dynamic_cast<SipXConversationManager*>(mConversationManager)->getFlowManager().initializeDtlsFactory(conversationProfile->getDefaultFrom().uri().getAor().c_str());
-=======
       mConversationManager->initializeDtlsFactory(conversationProfile->getDefaultFrom().uri().getAor());
->>>>>>> 583c4967
    }
 #endif
 
