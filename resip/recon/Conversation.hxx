#if !defined(Conversation_hxx)
#define Conversation_hxx

#include "ConversationManager.hxx"
#include "ConversationParticipantAssignment.hxx"

namespace recon
{
class Participant;
class LocalParticipant;
class RemoteParticipant;
class RelatedConversationSet;
class BridgeMixer;

/**
  This class is used to manage membership of participants.

  Conversations are used to designate the audio properties
  between a number of managed participants.  By default all
  participants in a Conversation can talk to and hear all 
  other participants.  A modified participants contribution 
  setting to a conversation can change this.

  If a remote participant is a sole member in a conversation, 
  then he/she will be put on hold for the default AutoHoldMode
  of enabled.

  Author: Scott Godin (sgodin AT SipSpectrum DOT com)
*/

class Conversation 
{
protected:
   Conversation(ConversationHandle handle, 
                ConversationManager& conversationManager,
                RelatedConversationSet* relatedConversationSet,  // Pass NULL to create new RelatedConversationSet 
                ConversationHandle sharedMediaInterfaceConvHandle,
                ConversationManager::AutoHoldMode autoHoldMode,
                unsigned int maxParticipants = 0);
   virtual void onParticipantAdded(Participant* participant) = 0;
   virtual void onParticipantRemoved(Participant* participant) = 0;
public:
   virtual ~Conversation();

   void addParticipant(Participant* participant, unsigned int inputGain = 100, unsigned int outputGain = 100);
   void removeParticipant(Participant* participant);
   void modifyParticipantContribution(Participant* participant, unsigned int inputGain, unsigned int outputGain);

   unsigned int getNumLocalParticipants() { return mNumLocalParticipants; }
   unsigned int getNumRemoteParticipants() { return mNumRemoteParticipants; }
   unsigned int getNumRemoteIMParticipants() { return mNumRemoteIMParticipants; }
   unsigned int getNumMediaParticipants() { return mNumMediaParticipants; }
   bool shouldHold();
   bool broadcastOnly();
   void notifyRemoteParticipantsOfHoldChange();
   void relayInstantMessageToRemoteParticipants(ParticipantHandle sourceParticipant, const resip::Data& senderDisplayName, const resip::SipMessage& msg);

   void createRelatedConversation(RemoteParticipant* newForkedParticipant, ParticipantHandle origParticipantHandle);
   void join(Conversation* conversation);  // move all non-duplicate participants from this conversation to passed in conversation and destroy this one

   void destroy();

   ConversationHandle getHandle() { return mHandle; }
   void setMaxParticipants(unsigned int maxParticipants) { mMaxParticipants = maxParticipants; };
   unsigned int getMaxParticipants() const { return mMaxParticipants; };

   virtual void confirmParticipant(Participant* participant) {};

protected:
   friend class Participant;
   friend class SipXParticipant;
   friend class LocalParticipant;
   friend class SipXLocalParticipant;
   friend class RemoteParticipant;
   friend class SipXRemoteParticipant;
   friend class KurentoRemoteParticipant;
   friend class MediaResourceParticipant;
   friend class SipXMediaResourceParticipant;
   void registerParticipant(Participant *, unsigned int inputGain=100, unsigned int outputGain=100);
   void unregisterParticipant(Participant *);

   friend class BridgeMixer;
   friend class SipXBridgeMixer;
   friend class KurentoBridgeMixer;
   typedef std::map<ParticipantHandle, ConversationParticipantAssignment> ParticipantMap;
   ParticipantMap& getParticipants() { return mParticipants; }  

   friend class AddParticipantCmd;
   friend class JoinConversationCmd;
   friend class MoveParticipantCmd;

   // sipX Media related members
   // Note: these are only set here if sipXConversationMediaInterfaceMode is used
   friend class ConversationManager;
<<<<<<< HEAD
   friend class SipXConversationManager;
   friend class KurentoConversationManager;
=======
   friend class SipXMediaStackAdapter;
>>>>>>> 147b0471
   BridgeMixer* getBridgeMixer() noexcept { return mBridgeMixer.get(); }
   std::shared_ptr<BridgeMixer> getBridgeMixerShared() { return mBridgeMixer; }
   virtual void setBridgeMixer(std::shared_ptr<BridgeMixer> mixer) { mBridgeMixer = mixer; }
   virtual bool isSharingMediaInterfaceWithAnotherConversation() { return mSharingMediaInterfaceWithAnotherConversation; }


private: 
   ConversationHandle mHandle;
   ConversationManager& mConversationManager;
   RelatedConversationSet *mRelatedConversationSet;

   ParticipantMap mParticipants;
   Participant* getParticipant(ParticipantHandle partHandle);
   bool mDestroying;
   unsigned int mNumLocalParticipants;
   unsigned int mNumRemoteParticipants;
   unsigned int mNumRemoteIMParticipants;
   unsigned int mNumMediaParticipants;
   ConversationManager::AutoHoldMode mAutoHoldMode;
   unsigned int mMaxParticipants;

   // sipX Media related members
   // Note: these are only set here if sipXConversationMediaInterfaceMode is used
   std::shared_ptr<BridgeMixer> mBridgeMixer;
   bool mSharingMediaInterfaceWithAnotherConversation;
};

}

#endif


/* ====================================================================

 Copyright (c) 2021, SIP Spectrum, Inc.
 Copyright (c) 2021, Daniel Pocock https://danielpocock.com
 Copyright (c) 2007-2008, Plantronics, Inc.
 All rights reserved.

 Redistribution and use in source and binary forms, with or without
 modification, are permitted provided that the following conditions are 
 met:

 1. Redistributions of source code must retain the above copyright 
    notice, this list of conditions and the following disclaimer. 

 2. Redistributions in binary form must reproduce the above copyright
    notice, this list of conditions and the following disclaimer in the
    documentation and/or other materials provided with the distribution. 

 3. Neither the name of Plantronics nor the names of its contributors 
    may be used to endorse or promote products derived from this 
    software without specific prior written permission. 

 THIS SOFTWARE IS PROVIDED BY THE COPYRIGHT HOLDERS AND CONTRIBUTORS 
 "AS IS" AND ANY EXPRESS OR IMPLIED WARRANTIES, INCLUDING, BUT NOT 
 LIMITED TO, THE IMPLIED WARRANTIES OF MERCHANTABILITY AND FITNESS FOR 
 A PARTICULAR PURPOSE ARE DISCLAIMED. IN NO EVENT SHALL THE COPYRIGHT 
 OWNER OR CONTRIBUTORS BE LIABLE FOR ANY DIRECT, INDIRECT, INCIDENTAL, 
 SPECIAL, EXEMPLARY, OR CONSEQUENTIAL DAMAGES (INCLUDING, BUT NOT 
 LIMITED TO, PROCUREMENT OF SUBSTITUTE GOODS OR SERVICES; LOSS OF USE, 
 DATA, OR PROFITS; OR BUSINESS INTERRUPTION) HOWEVER CAUSED AND ON ANY 
 THEORY OF LIABILITY, WHETHER IN CONTRACT, STRICT LIABILITY, OR TORT 
 (INCLUDING NEGLIGENCE OR OTHERWISE) ARISING IN ANY WAY OUT OF THE USE 
 OF THIS SOFTWARE, EVEN IF ADVISED OF THE POSSIBILITY OF SUCH DAMAGE.

 ==================================================================== */<|MERGE_RESOLUTION|>--- conflicted
+++ resolved
@@ -92,12 +92,8 @@
    // sipX Media related members
    // Note: these are only set here if sipXConversationMediaInterfaceMode is used
    friend class ConversationManager;
-<<<<<<< HEAD
-   friend class SipXConversationManager;
+   friend class SipXMediaStackAdapter;
    friend class KurentoConversationManager;
-=======
-   friend class SipXMediaStackAdapter;
->>>>>>> 147b0471
    BridgeMixer* getBridgeMixer() noexcept { return mBridgeMixer.get(); }
    std::shared_ptr<BridgeMixer> getBridgeMixerShared() { return mBridgeMixer; }
    virtual void setBridgeMixer(std::shared_ptr<BridgeMixer> mixer) { mBridgeMixer = mixer; }
