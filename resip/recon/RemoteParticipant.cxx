#ifdef HAVE_CONFIG_H
#include "config.h"
#endif

#include "RemoteParticipant.hxx"
#include "IMParticipantBase.hxx"
#include "RemoteIMSessionParticipant.hxx"
#include "Conversation.hxx"
#include "UserAgent.hxx"
#include "DtmfEvent.hxx"
#include "ReconSubsystem.hxx"
#include "MediaStackAdapter.hxx"

#include <rutil/ResipAssert.h>
#include <rutil/Log.hxx>
#include <rutil/Logger.hxx>
#include <rutil/DnsUtil.hxx>
#include <rutil/Random.hxx>
#include <resip/stack/DtmfPayloadContents.hxx>
#include <resip/stack/SipFrag.hxx>
#include <resip/stack/ExtensionHeader.hxx>
#include <resip/dum/DialogUsageManager.hxx>
#include <resip/dum/ClientInviteSession.hxx>
#include <resip/dum/ServerInviteSession.hxx>
#include <resip/dum/ClientSubscription.hxx>
#include <resip/dum/ServerOutOfDialogReq.hxx>
#include <resip/dum/ServerSubscription.hxx>

#include <rutil/WinLeakCheck.hxx>

#include <utility>

using namespace recon;
using namespace resip;
using namespace std;

#define RESIPROCATE_SUBSYSTEM ReconSubsystem::RECON

/* Technically, there are a range of features that need to be implemented
   to be fully (S)AVPF compliant.
   However, it is speculated that (S)AVPF peers will communicate with legacy
   systems that just fudge the RTP/SAVPF protocol in their SDP.  Enabling
   this define allows such behavior to be tested. 

   http://www.ietf.org/mail-archive/web/rtcweb/current/msg01145.html
   "1) RTCWEB end-point will always signal AVPF or SAVPF. I signalling
   gateway to legacy will change that by removing the F to AVP or SAVP."

   http://www.ietf.org/mail-archive/web/rtcweb/current/msg04380.html
*/
//#define RTP_SAVPF_FUDGE

// UAC / Outbound
RemoteParticipant::RemoteParticipant(ParticipantHandle partHandle,
                                     ConversationManager& conversationManager, 
                                     DialogUsageManager& dum,
                                     RemoteParticipantDialogSet& remoteParticipantDialogSet) :
   Participant(partHandle, ConversationManager::ParticipantType_Remote, conversationManager),
   AppDialog(dum),
   IMParticipantBase(true /* prependSenderInfoToIMs? */),
   mDum(dum),
   mDialogSet(remoteParticipantDialogSet),
   mDialogId(Data::Empty, Data::Empty, Data::Empty),
   mState(Connecting),
   mOfferRequired(false),
   mLocalHold(false),  // FIXME Kurento
   mRemoteHold(false),
   mRedirectSuccessCondition(ConversationManager::RedirectSuccessOnConnected),
   mLocalSdp(0),
   mRemoteSdp(0)
{
   InfoLog(<< "RemoteParticipant created (UAC), handle=" << mHandle);
}

// UAS / Inbound - or forked leg
RemoteParticipant::RemoteParticipant(ConversationManager& conversationManager, 
                                     DialogUsageManager& dum, 
                                     RemoteParticipantDialogSet& remoteParticipantDialogSet) :
   Participant(ConversationManager::ParticipantType_Remote, conversationManager),
   AppDialog(dum),
   IMParticipantBase(false /* prependSenderInfoToIMs? */),
   mDum(dum),
   mDialogSet(remoteParticipantDialogSet),
   mDialogId(Data::Empty, Data::Empty, Data::Empty),
   mState(Connecting),
   mOfferRequired(false),
   mLocalHold(false),  // FIXME Kurento
   mRemoteHold(false),
   mRedirectSuccessCondition(ConversationManager::RedirectSuccessOnConnected),
   mLocalSdp(0),
   mRemoteSdp(0)
{
   InfoLog(<< "RemoteParticipant created (UAS or forked leg), handle=" << mHandle);
}

RemoteParticipant::~RemoteParticipant()
{
   if(!mDialogId.getCallId().empty())  
   {
      mDialogSet.removeDialog(mDialogId);
   }

   InfoLog(<< "RemoteParticipant destroyed, handle=" << mHandle);
}

//static const resip::ExtensionHeader h_AlertInfo("Alert-Info");

void 
RemoteParticipant::initiateRemoteCall(const NameAddr& destination)
{
   initiateRemoteCall(destination, nullptr, std::multimap<resip::Data,resip::Data>());
}

void
RemoteParticipant::initiateRemoteCall(const NameAddr& destination, const std::shared_ptr<ConversationProfile>& callingProfile, const std::multimap<resip::Data,resip::Data>& extraHeaders)
{
   buildSdpOffer(mLocalHold, [this, destination, callingProfile, extraHeaders](bool success, std::unique_ptr<SdpContents> _offer){
      if(!success)
      {
         // FIXME
         ErrLog(<<"something went wrong");
         return;
      }
      SdpContents& offer = *_offer;
      auto profile = callingProfile;
      if (!profile)
      {
         DebugLog(<<"initiateRemoteCall: no callingProfile supplied, calling mDialogSet.getConversationProfile()");
         profile = mDialogSet.getConversationProfile();
         resip_assert(profile);
      }
      auto invitemsg = mDum.makeInviteSession(
               destination,
               std::move(profile),
               &offer,
               &mDialogSet);

      std::multimap<resip::Data,resip::Data>::const_iterator it = extraHeaders.begin();
      for (; it != extraHeaders.end(); it++)
      {
         resip::Data headerName(it->first);
         resip::Data value(it->second);
         try
         {
            if (resip::isEqualNoCase(headerName, "Replaces"))
            {
               HeaderFieldValue hfv(value.data(), value.size());
               CallId callid(hfv, Headers::UNKNOWN);
               invitemsg->header(h_Replaces) = callid;
            }
            else if (resip::isEqualNoCase(headerName, "Remote-Party-ID"))
            {
               invitemsg->header(h_RemotePartyIds).push_back(NameAddr(value));
            }
            else if (resip::isEqualNoCase(headerName, "Privacy"))
            {
               invitemsg->header(h_Privacies).push_back(PrivacyCategory(value));
            }
            else if (resip::isEqualNoCase(headerName, "P-Asserted-Identity"))
            {
               invitemsg->header(h_PAssertedIdentities).push_back(NameAddr(value));
            }
            else
            {
               StackLog(<< "processing an extension header: " << headerName << ": " << value);
               resip::Headers::Type hType = resip::Headers::getType(headerName.data(), (int)headerName.size());
               if (hType == resip::Headers::UNKNOWN)
               {
                  resip::ExtensionHeader h_Tmp(headerName.c_str());
                  resip::ParserContainer<resip::StringCategory>& pc = invitemsg->header(h_Tmp);
                  resip::StringCategory sc(value);
                  pc.push_back(sc);
               }
               else
               {
                  WarningLog(<< "Discarding header '" << headerName << "', only extension headers and select standard headers permitted");
               }
            }
         }
         catch (resip::BaseException& ex)
         {
            WarningLog(<< "Discarding header '" << headerName << "', invalid value format '" << value << "': " << ex);
         }
      }

      mDialogSet.sendInvite(std::move(invitemsg));

      // Clear any pending hold/unhold requests since our offer/answer here will handle it
      if(mPendingRequest.mType == Hold ||
               mPendingRequest.mType == Unhold)
      {
         mPendingRequest.mType = None;
      }

      // Adjust RTP streams
      adjustRTPStreams(true);

      // Special case of this call - since call in addToConversation will not work, since we didn't know our bridge port at that time
      applyBridgeMixWeights();

   });
}

void 
RemoteParticipant::destroyParticipant()
{
   try
   {
      if(mState != Terminating)
      {
         stateTransition(Terminating);
         if (!mDialogSet.isUACConnected() && mDialogSet.getForkSelectMode() == ConversationManager::ForkSelectAutomaticEx)
         {
            // This will send a CANCEL if unanswered, in ForkSelectAutomaticEx mode we don't expect to
            // manage destruction of forked endpoints manually or individually.  This will also end
            // all the other related conversations.
            mDialogSet.endIncludeRelated(mHandle);
         }
         else
         {
            if (mInviteSessionHandle.isValid())
            {
               // Make sure any active Refer subscriptions are ended
               if (mReferSubscriptionHandle.isValid())
               {
                  mReferSubscriptionHandle->end();
               }
               // This will send a BYE.
               mInviteSessionHandle->end();
            }
            else
            {
               mDialogSet.end();
            }
         }
      }
   }
   catch(BaseException &e)
   {
      WarningLog(<< "RemoteParticipant::destroyParticipant exception: " << e);
   }
   catch(...)
   {
      WarningLog(<< "RemoteParticipant::destroyParticipant unknown exception");
   }
}

void 
RemoteParticipant::addToConversation(Conversation* conversation, unsigned int inputGain, unsigned int outputGain)
{
   Participant::addToConversation(conversation, inputGain, outputGain);
   if(mLocalHold && !conversation->shouldHold())  // If we are on hold and we now shouldn't be, then unhold
   {
      unhold();
   }
}

void 
RemoteParticipant::removeFromConversation(Conversation *conversation)
{
   Participant::removeFromConversation(conversation);
   checkHoldCondition();
}

void
RemoteParticipant::checkHoldCondition()
{
   // Return to Offer a hold sdp if we are not in any conversations, or all the conversations we are in have conditions such that a hold is required
   bool shouldHold = true;
   ConversationMap::iterator it;
   for(it = mConversations.begin(); it != mConversations.end(); it++)
   {
      if(!it->second->shouldHold())
      {
         shouldHold = false;
         break;
      }
   }
   setLocalHold(shouldHold);
}

void
RemoteParticipant::setLocalHold(bool _hold)
{
   if(mLocalHold != _hold)
   {
      if(_hold)
      {
         hold();
      }
      else
      {
         unhold();
      }
   }
}

void 
RemoteParticipant::sendInstantMessage(std::unique_ptr<resip::Contents> contents)
{
   try
   {
      if (mState != Terminating)
      {
         if (mInviteSessionHandle.isValid())
         {
            mInviteSessionHandle->message(*contents.get());
         }
      }
   }
   catch (BaseException& e)
   {
      WarningLog(<< "RemoteParticipant::sendInstantMessage exception: " << e);
   }
   catch (...)
   {
      WarningLog(<< "RemoteParticipant::sendInstantMessage unknown exception");
   }
}

void 
RemoteParticipant::stateTransition(State state)
{
   Data stateName;

   switch(state)
   {
   case Connecting:
      stateName = "Connecting"; break;
   case Accepted:
      stateName = "Accepted"; break;
   case Connected:
      stateName = "Connected"; break;
   case Redirecting:
      stateName = "Redirecting"; break;
   case Holding:
      stateName = "Holding"; break;
   case Unholding:
      stateName = "Unholding"; break;
   case Replacing:
      stateName = "Replacing"; break;
   case PendingOODRefer:
      stateName = "PendingOODRefer"; break;
   case Terminating:
      stateName = "Terminating"; break;
   default:
      stateName = "Unknown: " + Data(state); break;
   }
   InfoLog( << "RemoteParticipant::stateTransition of handle=" << mHandle << " to state=" << stateName );
   mState = state;

   if(mState == Connected && mPendingRequest.mType != None)
   {
      PendingRequestType type = mPendingRequest.mType;
      mPendingRequest.mType = None;
      switch(type)
      {
      case Hold:
         hold();
         break;
      case Unhold:
         unhold();
         break;
      case Redirect:
         redirect(mPendingRequest.mDestination, mPendingRequest.mRedirectSuccessCondition, mPendingRequest.mRedirectSuccessCondition);
         break;
      case RedirectTo:
         redirectToParticipant(mPendingRequest.mDestInviteSessionHandle, mPendingRequest.mRedirectSuccessCondition);
         break;
      case None:
         break;
      }
   }
}

void
RemoteParticipant::accept()
{
   try
   {
      // Accept SIP call if required
      if(mState == Connecting && mInviteSessionHandle.isValid())
      {
         ServerInviteSession* sis = dynamic_cast<ServerInviteSession*>(mInviteSessionHandle.get());
         if(sis && !sis->isAccepted())
         { 
            if(!mediaStackPortAvailable())
            {
               WarningLog(<< "RemoteParticipant::accept cannot accept call, since no free RTP ports, rejecting instead.");
               sis->reject(480);  // Temporarily Unavailable - no free RTP ports
               return;
            }
            // Clear any pending hold/unhold requests since our offer/answer here will handle it
            if(mPendingRequest.mType == Hold ||
               mPendingRequest.mType == Unhold)
            {
               mPendingRequest.mType = None;
            }
            if(mOfferRequired)
            {
               provideOffer(true /* postOfferAccept */);
            }
            else if(mPendingOffer)
            {
               AsyncBool result = provideAnswer(*mPendingOffer, true /* postAnswerAccept */, false /* postAnswerAlert */);
            }
            else  
            {
               // It is possible to get here if the app calls alert with early true.  There is special logic in
               // RemoteParticipantDialogSet::accept to handle the case then an alert call followed immediately by 
               // accept.  In this case the answer from the alert will be queued waiting on the flow to be ready, and 
               // we need to ensure the accept call is also delayed until the answer completes.
               mDialogSet.accept(mInviteSessionHandle);
            }
            stateTransition(Accepted);  // FIXME - after Async
         }
      }
      // Accept Pending OOD Refer if required
      else if(mState == PendingOODRefer)
      {
         acceptPendingOODRefer();
      }
      else
      {
         WarningLog(<< "RemoteParticipant::accept called in invalid state: " << mState);
      }
   }
   catch(BaseException &e)
   {
      WarningLog(<< "RemoteParticipant::accept exception: " << e);
   }
   catch(...)
   {
      WarningLog(<< "RemoteParticipant::accept unknown exception");
   }
}

void 
RemoteParticipant::alert(bool earlyFlag)
{
   try
   {
      if(mState == Connecting && mInviteSessionHandle.isValid())
      {
         ServerInviteSession* sis = dynamic_cast<ServerInviteSession*>(mInviteSessionHandle.get());
         if(sis && !sis->isAccepted())
         {
            if(earlyFlag && mPendingOffer)
            {
               if(!mediaStackPortAvailable())
               {
                  WarningLog(<< "RemoteParticipant::alert cannot alert call with early media, since no free RTP ports, rejecting instead.");
                  sis->reject(480);  // Temporarily Unavailable - no free RTP ports
                  return;
               }

               AsyncBool result = provideAnswer(*mPendingOffer, false /* postAnswerAccept */, true /* postAnswerAlert */);
               if(result != Async)
               {
                  mPendingOffer.release();  // FIXME async release
               }
            }
            else
            {
               sis->provisional(180, earlyFlag);
            }
         }
      }
      else
      {
         WarningLog(<< "RemoteParticipant::alert called in invalid state: " << mState);
      }
   }
   catch(BaseException &e)
   {
      WarningLog(<< "RemoteParticipant::alert exception: " << e);
   }
   catch(...)
   {
      WarningLog(<< "RemoteParticipant::alert unknown exception");
   }
}

void 
RemoteParticipant::reject(unsigned int rejectCode)
{
   try
   {
      // Reject UAS Invite Session if required
      if(mState == Connecting && mInviteSessionHandle.isValid())
      {
         ServerInviteSession* sis = dynamic_cast<ServerInviteSession*>(mInviteSessionHandle.get());
         if(sis && !sis->isAccepted())
         {
            sis->reject(rejectCode);
         }
      }
      // Reject Pending OOD Refer request if required
      else if(mState == PendingOODRefer)
      {
         rejectPendingOODRefer(rejectCode);
      }
      else
      {
         WarningLog(<< "RemoteParticipant::reject called in invalid state: " << mState);
      }
   }
   catch(BaseException &e)
   {
      WarningLog(<< "RemoteParticipant::reject exception: " << e);
   }
   catch(...)
   {
      WarningLog(<< "RemoteParticipant::reject unknown exception");
   }
}

void
RemoteParticipant::redirect(NameAddr& destination, unsigned int redirectCode, ConversationManager::RedirectSuccessCondition successCondition)
{
   try
   {
      // First look for redirect conditions, ie: UAS call that isn't answered yet
      // In this case we don't care about any pending requests, since we are rejecting the call
      if (mState == Connecting && mInviteSessionHandle.isValid())
      {
         ServerInviteSession* sis = dynamic_cast<ServerInviteSession*>(mInviteSessionHandle.get());
         // If this is a UAS session and we haven't sent a final response yet - then redirect via 302 response
         if (sis && !sis->isAccepted())
         {
            NameAddrs destinations;
            destinations.push_back(destination);
            mConversationManager.onParticipantRedirectSuccess(mHandle);
            // If provided redirect code is not valid, then set it to the commonly used 302 code
            if (redirectCode < 300 || redirectCode > 399)
            {
               WarningLog(<< "RemoteParticipant::redirect: invalid redirect code of " << redirectCode << " provided, using 302 instead");
               redirectCode = 302;
            }
            sis->redirect(destinations, redirectCode);
            return;
         }
      }
      // Next look for Refer conditions
      if(mPendingRequest.mType == None)
      {
         if((mState == Connecting || mState == Accepted || mState == Connected) && mInviteSessionHandle.isValid())
         {
            if(mInviteSessionHandle->isConnected()) // redirect via blind transfer 
            {
               mRedirectSuccessCondition = successCondition;
               mInviteSessionHandle->refer(NameAddr(destination.uri()) /* remove tags */, true /* refersub */);
               stateTransition(Redirecting);
            }
            else
            {
               mPendingRequest.mType = Redirect;
               mPendingRequest.mDestination = destination;
               mPendingRequest.mRedirectCode = redirectCode;
               mPendingRequest.mRedirectSuccessCondition = successCondition;
            }
         }
         else if(mState == PendingOODRefer)
         {
            redirectPendingOODRefer(destination);
         }
         else
         {
            mPendingRequest.mType = Redirect;
            mPendingRequest.mDestination = destination;
            mPendingRequest.mRedirectCode = redirectCode;
            mPendingRequest.mRedirectSuccessCondition = successCondition;
         }
      }
      else
      {
         WarningLog(<< "RemoteParticipant::redirect error: request pending");
         mConversationManager.onParticipantRedirectFailure(mHandle, 406 /* Not Acceptable */);
      }
   }
   catch(BaseException &e)
   {
      WarningLog(<< "RemoteParticipant::redirect exception: " << e);
   }
   catch(...)
   {
      WarningLog(<< "RemoteParticipant::redirect unknown exception");
   }
}

void
RemoteParticipant::redirectToParticipant(InviteSessionHandle& destParticipantInviteSessionHandle, ConversationManager::RedirectSuccessCondition successCondition)
{
   try
   {
      if(destParticipantInviteSessionHandle.isValid())
      {
         if(mPendingRequest.mType == None)
         {
            if((mState == Connecting || mState == Accepted || mState == Connected) && mInviteSessionHandle.isValid())
            {
               ServerInviteSession* sis = dynamic_cast<ServerInviteSession*>(mInviteSessionHandle.get());
               // If this is a UAS session and we haven't sent a final response yet - then redirect via 302 response
               if(sis && !sis->isAccepted() && mState == Connecting)
               {
                  NameAddrs destinations;
                  destinations.push_back(NameAddr(destParticipantInviteSessionHandle->peerAddr().uri()));  // ensure we don't get to or from tag by only using the inner uri()
                  mConversationManager.onParticipantRedirectSuccess(mHandle);
                  sis->redirect(destinations);
               }
               else if(mInviteSessionHandle->isConnected()) // redirect via attended transfer (with replaces)
               {
                  mRedirectSuccessCondition = successCondition;
                  mInviteSessionHandle->refer(NameAddr(destParticipantInviteSessionHandle->peerAddr().uri()) /* remove tags */, destParticipantInviteSessionHandle /* session to replace)  */, true /* refersub */);
                  stateTransition(Redirecting);
               }
               else
               {
                  mPendingRequest.mType = RedirectTo;
                  mPendingRequest.mDestInviteSessionHandle = destParticipantInviteSessionHandle;
                  mPendingRequest.mRedirectSuccessCondition = successCondition;
               }
            }
            else
            {
               mPendingRequest.mType = RedirectTo;
               mPendingRequest.mDestInviteSessionHandle = destParticipantInviteSessionHandle;
               mPendingRequest.mRedirectSuccessCondition = successCondition;
            }
         }
         else
         {
            WarningLog(<< "RemoteParticipant::redirectToParticipant error: request pending");
            mConversationManager.onParticipantRedirectFailure(mHandle, 406 /* Not Acceptable */);
         }
      }
      else
      {
         WarningLog(<< "RemoteParticipant::redirectToParticipant error: destParticipant has no valid InviteSession");
         mConversationManager.onParticipantRedirectFailure(mHandle, 406 /* Not Acceptable */);
      }
   }
   catch(BaseException &e)
   {
      WarningLog(<< "RemoteParticipant::redirectToParticipant exception: " << e);
   }
   catch(...)
   {
      WarningLog(<< "RemoteParticipant::redirectToParticipant unknown exception");
   }
}

void
RemoteParticipant::info(const Contents& contents)
{
   try
   {
      if(mPendingRequest.mType == None)
      {
         if(mState == Connected)
         {
            if(mInviteSessionHandle.isValid())
            {
               DebugLog(<<"sending an INFO message");
               mInviteSessionHandle->info(contents);
            }
            else
            {
               WarningLog(<< "RemoteParticipant::info error: mInviteSessionHandle not valid");
            }
         }
         else
         {
            WarningLog(<< "RemoteParticipant::info error: mState not connected");
         }
      }
      else
      {
         WarningLog(<< "RemoteParticipant::info error: request pending");
      }
   }
   catch(BaseException &e)
   {
      WarningLog(<< "RemoteParticipant::info exception: " << e);
   }
   catch(...)
   {
      WarningLog(<< "RemoteParticipant::info unknown exception");
   }
}

void 
RemoteParticipant::hold()
{
   mLocalHold=true;

   InfoLog(<< "RemoteParticipant::hold request: handle=" << mHandle);

   try
   {
      if(mPendingRequest.mType == None)
      {
         if(mState == Connected && mInviteSessionHandle.isValid())
         {
            provideOffer(false /* postOfferAccept */);
            stateTransition(Holding);
         }
         else
         {
            mPendingRequest.mType = Hold;
         }
      }
      else if(mPendingRequest.mType == Unhold)
      {
         mPendingRequest.mType = None;  // Unhold pending, so move to do nothing
         return;
      } 
      else if(mPendingRequest.mType == Hold)
      {
         return;  // Hold already pending
      }
      else
      {
         WarningLog(<< "RemoteParticipant::hold error: request already pending");
      }
   }
   catch(BaseException &e)
   {
      WarningLog(<< "RemoteParticipant::hold exception: " << e);
   }   
   catch(...)
   {
      WarningLog(<< "RemoteParticipant::hold unknown exception");
   }
}

void 
RemoteParticipant::unhold()
{
   mLocalHold=false;

   InfoLog(<< "RemoteParticipant::unhold request: handle=" << mHandle);

   try
   {
      if(mPendingRequest.mType == None)
      {
         if(mState == Connected && mInviteSessionHandle.isValid())
         {
            provideOffer(false /* postOfferAccept */);
            stateTransition(Unholding);
         }
         else
         {
            mPendingRequest.mType = Unhold;
         }
      }
      else if(mPendingRequest.mType == Hold)
      {
         mPendingRequest.mType = None;  // Hold pending, so move do nothing
         return;
      } 
      else if(mPendingRequest.mType == Unhold)
      {
         return;  // Unhold already pending
      }
      else
      {
         WarningLog(<< "RemoteParticipant::unhold error: request already pending");
      }
   }
   catch(BaseException &e)
   {
      WarningLog(<< "RemoteParticipant::unhold exception: " << e);
   }
   catch(...)
   {
      WarningLog(<< "RemoteParticipant::unhold unknown exception");
   }
}

void
RemoteParticipant::requestKeyframeFromPeer()
{
   std::shared_ptr<resip::SdpContents> _sdp = getRemoteSdp();
   if(!_sdp)
   {
      ErrLog(<<"we need to request a keyframe but there is no peer SDP");
      return;
   }
   std::set<Data> streamIDs = _sdp->session().getMediaStreamLabels();
   if(!streamIDs.empty())
   {
      DebugLog(<<"requesting a keyframe for stream(s)");
      MediaControlContents mcc;
      mcc.mediaControl() = MediaControlContents::MediaControl(streamIDs, true);
      info(mcc);
   }
   else
   {
      WarningLog(<<"we need to request a keyframe but the peer SDP does not contain a stream ID (RFC 4574)");
   }
}

void
RemoteParticipant::setRemoteHold(bool remoteHold)
{
   bool stateChanged = (remoteHold != mRemoteHold);
   mRemoteHold = remoteHold;
   if(stateChanged)
   {
      mConversationManager.onParticipantRequestedHold(mHandle, mRemoteHold);
   }
}

void 
RemoteParticipant::setPendingOODReferInfo(ServerOutOfDialogReqHandle ood, const SipMessage& referMsg)
{
   stateTransition(PendingOODRefer);
   mPendingOODReferMsg = referMsg;
   mPendingOODReferNoSubHandle = ood;
}

void 
RemoteParticipant::setPendingOODReferInfo(ServerSubscriptionHandle ss, const SipMessage& referMsg)
{
   stateTransition(PendingOODRefer);
   mPendingOODReferMsg = referMsg;
   mPendingOODReferSubHandle = ss;
}

void 
RemoteParticipant::acceptPendingOODRefer()
{
   if(mState == PendingOODRefer)
   {
      std::shared_ptr<UserProfile> profile;
      bool accepted = false;
      if(mPendingOODReferNoSubHandle.isValid())
      {
         mPendingOODReferNoSubHandle->send(mPendingOODReferNoSubHandle->accept(202));  // Accept OOD Refer
         profile = mPendingOODReferNoSubHandle->getUserProfile();
         accepted = true;
      }
      else if(mPendingOODReferSubHandle.isValid())
      {
         mPendingOODReferSubHandle->send(mPendingOODReferSubHandle->accept(202));  // Accept OOD Refer
         profile = mPendingOODReferSubHandle->getUserProfile();
         accepted = true;
      }
      if(accepted)
      {
         // Create offer
<<<<<<< HEAD
         buildSdpOffer(mLocalHold, [this, profile](bool success, std::unique_ptr<SdpContents> _offer){
            if(!success)
            {
               // FIXME
               ErrLog(<<"something went wrong");
               return;
            }
            SdpContents& offer = *_offer;
            // Build the Invite
            auto invitemsg = mDum.makeInviteSessionFromRefer(mPendingOODReferMsg,
                     profile,
                     mPendingOODReferSubHandle,  // Note will be invalid if refer no-sub, which is fine
                     &offer,
                     DialogUsageManager::None,  //EncryptionLevel
                     0,     //Alternative Contents
                     &mDialogSet);
            mDialogSet.sendInvite(std::move(invitemsg));

            adjustRTPStreams(true);
=======
         SdpContents offer;
         buildSdpOffer(mLocalHold, offer);

         // Build the Invite
         auto invitemsg = mDum.makeInviteSessionFromRefer(mPendingOODReferMsg, 
                                                                           profile,
                                                                           mPendingOODReferSubHandle,  // Note will be invalid if refer no-sub, which is fine
                                                                           &offer, 
                                                                           DialogUsageManager::None,  //EncryptionLevel 
                                                                           0,     // Alternative Contents
                                                                           &mDialogSet);
         mDialogSet.sendInvite(std::move(invitemsg)); 

         adjustRTPStreams(true);
>>>>>>> 0f5eab06

            stateTransition(Connecting);
         });
      }
      else
      {
         WarningLog(<< "acceptPendingOODRefer - no valid handles");
         mConversationManager.onParticipantTerminated(mHandle, 500);
         delete this;
      }
   }
}

void 
RemoteParticipant::rejectPendingOODRefer(unsigned int statusCode)
{
   if(mState == PendingOODRefer)
   {
      if(mPendingOODReferNoSubHandle.isValid())
      {
         mPendingOODReferNoSubHandle->send(mPendingOODReferNoSubHandle->reject(statusCode));
         mConversationManager.onParticipantTerminated(mHandle, statusCode);
      }
      else if(mPendingOODReferSubHandle.isValid())
      {
         mPendingOODReferSubHandle->send(mPendingOODReferSubHandle->reject(statusCode));  
         mConversationManager.onParticipantTerminated(mHandle, statusCode);
      }
      else
      {
         WarningLog(<< "rejectPendingOODRefer - no valid handles");
         mConversationManager.onParticipantTerminated(mHandle, 500);
      }
      mDialogSet.destroy();  // Will also cause "this" to be deleted
   }
}

void 
RemoteParticipant::redirectPendingOODRefer(resip::NameAddr& destination)
{
   if(mState == PendingOODRefer)
   {
      if(mPendingOODReferNoSubHandle.isValid())
      {
         auto redirect = mPendingOODReferNoSubHandle->reject(302 /* Moved Temporarily */);
         redirect->header(h_Contacts).clear();
         redirect->header(h_Contacts).push_back(destination);
         mPendingOODReferNoSubHandle->send(std::move(redirect));
         mConversationManager.onParticipantTerminated(mHandle, 302 /* Moved Temporarily */);
      }
      else if(mPendingOODReferSubHandle.isValid())
      {
         auto redirect = mPendingOODReferSubHandle->reject(302 /* Moved Temporarily */);
         redirect->header(h_Contacts).clear();
         redirect->header(h_Contacts).push_back(destination);
         mPendingOODReferSubHandle->send(std::move(redirect));  
         mConversationManager.onParticipantTerminated(mHandle, 302 /* Moved Temporarily */);
      }
      else
      {
         WarningLog(<< "rejectPendingOODRefer - no valid handles");
         mConversationManager.onParticipantTerminated(mHandle, 500);
      }
      mDialogSet.destroy();  // Will also cause "this" to be deleted
   }
}

void
RemoteParticipant::processReferNotify(ClientSubscriptionHandle h, const SipMessage& notify)
{
   unsigned int code = 400;  // Bad Request - default if for some reason a valid sipfrag is not present

   mReferSubscriptionHandle = h;

   SipFrag* frag  = dynamic_cast<SipFrag*>(notify.getContents());
   if (frag)
   {
      // Get StatusCode from SipFrag
      if (frag->message().isResponse())
      {
         code = frag->message().header(h_StatusLine).statusCode();
      }
   }

   // Check if response code in SipFrag meets our completion conditions
   if (mRedirectSuccessCondition == ConversationManager::RedirectSuccessOnTrying && code == 100)
   {
      if (mState == Redirecting)
      {
         if (mHandle) mConversationManager.onParticipantRedirectSuccess(mHandle);
         h->end();  // We don't care about any more updates, end the implied subscription
         stateTransition(Connected);
      }
   }
   else if ((mRedirectSuccessCondition == ConversationManager::RedirectSuccessOnTrying ||
             mRedirectSuccessCondition == ConversationManager::RedirectSuccessOnRinging) &&
            code >= 180 && code <= 189)
   {
      if (mState == Redirecting)
      {
         if (mHandle) mConversationManager.onParticipantRedirectSuccess(mHandle);
         h->end();  // We don't care about any more updates, end the implied subscription
         stateTransition(Connected);
      }
   }
   else if(code >= 200 && code < 300)
   {
      if(mState == Redirecting)
      {
         if (mHandle) mConversationManager.onParticipantRedirectSuccess(mHandle);
         h->end();  // We don't care about any more updates, end the implied subscription - shouldn't be required here, since 200's are normally sent with subscription state terminated
         stateTransition(Connected);
      }
   }
   else if(code >= 300)
   {
      if(mState == Redirecting)
      {
         if (mHandle) mConversationManager.onParticipantRedirectFailure(mHandle, code);
         stateTransition(Connected);
      }
   }
}

void 
RemoteParticipant::provideOffer(bool postOfferAccept)
{
   resip_assert(mInviteSessionHandle.isValid());
   
   buildSdpOffer(mLocalHold,[this, postOfferAccept](bool success, std::unique_ptr<SdpContents> offer){
      if(!success)
      {
         ErrLog(<<"buildSdpOffer failed");
         return;
      }
      mDialogSet.provideOffer(std::move(offer), mInviteSessionHandle, postOfferAccept);
      mOfferRequired = false;
   });
}

AsyncBool
RemoteParticipant::provideAnswer(const SdpContents& offer, bool postAnswerAccept, bool postAnswerAlert)
{
   resip_assert(mInviteSessionHandle.isValid());
   buildSdpAnswer(offer, [this, postAnswerAccept, postAnswerAlert](bool answerOk, std::unique_ptr<SdpContents> answer){
      resip_assert(mInviteSessionHandle.isValid()); // FIXME - don't assert, just log and return?
      if(answerOk)
      {
         mDialogSet.provideAnswer(std::move(answer), mInviteSessionHandle, postAnswerAccept, postAnswerAlert);
      }
      else
      {
         mInviteSessionHandle->reject(488);
      }
   });

   return Async; // FIXME, do callers use this?
}

void 
RemoteParticipant::destroyConversations()
{
   ConversationMap temp = mConversations;  // Copy since we may end up being destroyed
   ConversationMap::iterator it;
   for(it = temp.begin(); it != temp.end(); it++)
   {
      it->second->destroy();
   }
}

void RemoteParticipant::notifyTerminating()
{
   // The dialogset is being cancelled, we are now terminating
   stateTransition(Terminating);

   ConversationMap::iterator it;
   for (it = mConversations.begin(); it != mConversations.end(); it++)
   {
      it->second->unregisterParticipant(this);
   }
   mConversations.clear();

   // It can take up to 32 seconds for a cancelled leg Dialog/DialogSet to actually get destroyed, we
   // don't want to make recon users wait this time, so signal the participant as destroyed immediately
   // and let DUM handle the rest in the background.
   if (mHandle != 0)
   {
      mConversationManager.onParticipantTerminated(mHandle, 0);
      mConversationManager.onParticipantDestroyed(mHandle);
      setHandle(0);        // unregister from Conversation Manager
   }
}

void 
RemoteParticipant::setProposedSdp(const resip::SdpContents& sdp)
{
   mDialogSet.setProposedSdp(mHandle, sdp);
}

void 
RemoteParticipant::setLocalSdp(const resip::SdpContents& sdp)
{
   InfoLog(<< "setLocalSdp: handle=" << mHandle << ", localSdp=" << sdp);
   mLocalSdp.reset(new SdpContents(sdp));
}

void 
RemoteParticipant::setRemoteSdp(const resip::SdpContents& sdp, bool answer)
{
   InfoLog(<< "setRemoteSdp: handle=" << mHandle << ", remoteSdp=" << sdp);
   mRemoteSdp.reset(new SdpContents(sdp));
   if(answer && mDialogSet.getProposedSdp())
   {
      mLocalSdp = mDialogSet.getProposedSdp();
   }
}

void 
RemoteParticipant::replaceWithParticipant(Participant* _replacingParticipant)
{
   RemoteParticipant* replacingParticipant = dynamic_cast<RemoteParticipant*>(_replacingParticipant);
    // Copy our local hold setting to the replacing participant to replace us
    replacingParticipant->mLocalHold = mLocalHold;         

    // We are about to adjust the participant handle of the replacing participant to ours
    // ensure that the mapping is also adjusted in the replacing participants dialog set
    if(replacingParticipant->mHandle == replacingParticipant->mDialogSet.getActiveRemoteParticipantHandle())
    {
        replacingParticipant->mDialogSet.setActiveRemoteParticipantHandle(mHandle);
    }

    Participant::replaceWithParticipant(replacingParticipant);
}

void
RemoteParticipant::onNewSession(ClientInviteSessionHandle h, InviteSession::OfferAnswerType oat, const SipMessage& msg)
{
   InfoLog(<< "onNewSession(Client): handle=" << mHandle << ", " << msg.brief());
   mInviteSessionHandle = h->getSessionHandle();
   mDialogId = getDialogId();
}

void
RemoteParticipant::onNewSession(ServerInviteSessionHandle h, InviteSession::OfferAnswerType oat, const SipMessage& msg)
{
   InfoLog(<< "onNewSession(Server): handle=" << mHandle << ", " << msg.brief());

   mInviteSessionHandle = h->getSessionHandle();         
   mDialogId = getDialogId();
            
   // First check if this INVITE is to replace an existing session
   if(msg.exists(h_Replaces))
   {
      pair<InviteSessionHandle, int> presult;
      presult = mDum.findInviteSession(msg.header(h_Replaces));
      if(!(presult.first == InviteSessionHandle::NotValid())) 
      {         
         RemoteParticipant* participantToReplace = dynamic_cast<RemoteParticipant *>(presult.first->getAppDialog().get());
         InfoLog(<< "onNewSession(Server): handle=" << mHandle << ", to replace handle=" << participantToReplace->getParticipantHandle() << ", " << msg.brief());

         // Assume Participant Handle of old call
         participantToReplace->replaceWithParticipant(this);      // adjust conversation mappings

         // Session to replace was found - end old session and flag to auto-answer this session after SDP offer-answer is complete
         participantToReplace->destroyParticipant();
         stateTransition(Replacing);
         return;
      }      
   }

   // Check for Auto-Answer indication - support draft-ietf-answer-mode-01 
   // and Answer-After parameter of Call-Info header
   ConversationProfile* profile = dynamic_cast<ConversationProfile*>(h->getUserProfile().get());
   bool autoAnswer = false;
   if(profile)
   {
      bool autoAnswerRequired;
      autoAnswer = profile->shouldAutoAnswer(msg, &autoAnswerRequired);
      if(!autoAnswer && autoAnswerRequired)  // If we can't autoAnswer but it was required, we must reject the call
      {
         WarningCategory warning;
         warning.hostname() = DnsUtil::getLocalHostName();
         warning.code() = 399; /* Misc. */
         warning.text() = "automatic answer forbidden";
         setHandle(0); // Don't generate any callbacks for this rejected invite
         h->reject(403 /* Forbidden */, &warning);
         return;
      }
   }
   else
   {
      WarningLog(<<"bypassing logic for Auto-Answer");
   }
  
   // notify of new participant
   notifyIncomingParticipant(msg, autoAnswer, *profile);
}

void 
RemoteParticipant::notifyIncomingParticipant(const resip::SipMessage& msg, bool autoAnswer, ConversationProfile& conversationProfile)
{
   if(mHandle) mConversationManager.onIncomingParticipant(mHandle, msg, autoAnswer, conversationProfile);
}

void
RemoteParticipant::onFailure(ClientInviteSessionHandle h, const SipMessage& msg)
{
   stateTransition(Terminating);
   InfoLog(<< "onFailure: handle=" << mHandle << ", " << msg.brief());
   // If ForkSelectMode is automatic, then ensure we destory any conversations, except the original
   if((mDialogSet.getForkSelectMode() == ConversationManager::ForkSelectAutomatic ||
       mDialogSet.getForkSelectMode() == ConversationManager::ForkSelectAutomaticEx) &&
      mHandle != mDialogSet.getActiveRemoteParticipantHandle())
   {
      destroyConversations();
   }
}

void
RemoteParticipant::onEarlyMedia(ClientInviteSessionHandle h, const SipMessage& msg, const SdpContents& sdp)
{
   InfoLog(<< "onEarlyMedia: handle=" << mHandle << ", " << msg.brief());
   if(!mDialogSet.isStaleFork(getDialogId()))
   {
      setRemoteSdp(sdp, true);
      adjustRTPStreams();
   }
}

void
RemoteParticipant::onProvisional(ClientInviteSessionHandle h, const SipMessage& msg)
{
   InfoLog(<< "onProvisional: handle=" << mHandle << ", " << msg.brief());
   resip_assert(msg.header(h_StatusLine).responseCode() != 100);

   if(!mDialogSet.isStaleFork(getDialogId()))
   {
      if(mHandle) mConversationManager.onParticipantAlerting(mHandle, msg);
   }
}

void
RemoteParticipant::onConnected(ClientInviteSessionHandle h, const SipMessage& msg)
{
   InfoLog(<< "onConnected(Client): handle=" << mHandle << ", " << msg.brief());
   
   // Check if this is the first leg in a potentially forked call to send a 200
   if(!mDialogSet.isUACConnected())  
   {
      if(mHandle) mConversationManager.onParticipantConnected(mHandle, msg);

      mDialogSet.setUACConnected(getDialogId(), mHandle);
      stateTransition(Connected);
   }
   else
   {
      // We already have a 200 response - send a BYE to this leg
      h->end();
   }
}

void
RemoteParticipant::onConnected(InviteSessionHandle, const SipMessage& msg)
{
   InfoLog(<< "onConnected: handle=" << mHandle << ", " << msg.brief());
   stateTransition(Connected);
}

void
RemoteParticipant::onConnectedConfirmed(InviteSessionHandle, const SipMessage& msg)
{
   InfoLog(<< "onConnectedConfirmed: handle=" << mHandle << ", " << msg.brief());
   if (mHandle) mConversationManager.onParticipantConnectedConfirmed(mHandle, msg);
   stateTransition(Connected);
}

void
RemoteParticipant::onStaleCallTimeout(ClientInviteSessionHandle)
{
   WarningLog(<< "onStaleCallTimeout: handle=" << mHandle);
}

void
RemoteParticipant::onTerminated(InviteSessionHandle h, InviteSessionHandler::TerminatedReason reason, const SipMessage* msg)
{
   stateTransition(Terminating);
   switch(reason)
   {
   case InviteSessionHandler::RemoteBye:
      InfoLog(<< "onTerminated: handle=" << mHandle << ", received a BYE from peer");
      break;
   case InviteSessionHandler::RemoteCancel:
      InfoLog(<< "onTerminated: handle=" << mHandle << ", received a CANCEL from peer");
      break;
   case InviteSessionHandler::Rejected:
      InfoLog(<< "onTerminated: handle=" << mHandle << ", received a rejection from peer");
      break;
   case InviteSessionHandler::LocalBye:
      InfoLog(<< "onTerminated: handle=" << mHandle << ", ended locally via BYE");
      break;
   case InviteSessionHandler::LocalCancel:
      InfoLog(<< "onTerminated: handle=" << mHandle << ", ended locally via CANCEL");
      break;
   case InviteSessionHandler::Replaced:
      InfoLog(<< "onTerminated: handle=" << mHandle << ", ended due to being replaced");
      break;
   case InviteSessionHandler::Referred:
      InfoLog(<< "onTerminated: handle=" << mHandle << ", ended due to being reffered");
      break;
   case InviteSessionHandler::Error:
      InfoLog(<< "onTerminated: handle=" << mHandle << ", ended due to an error");
      break;
   case InviteSessionHandler::Timeout:
      InfoLog(<< "onTerminated: handle=" << mHandle << ", ended due to a timeout");
      break;
   default:
      resip_assert(false);
      break;
   }
   unsigned int statusCode = 0;
   if(msg)
   {
      if(msg->isResponse())
      {
         statusCode = msg->header(h_StatusLine).responseCode();
      }
   }

   // If this is a referred call and the refer is still around - then switch back to referrer (ie. failed transfer recovery)
   if(mHandle && mReferringAppDialog.isValid())
   {
      RemoteParticipant* participant = (RemoteParticipant*)mReferringAppDialog.get();

      replaceWithParticipant(participant);      // adjust conversation mappings
      if(participant->getParticipantHandle())
      {
         participant->adjustRTPStreams();
         return;
      }
   }

   // Ensure terminating party is from answered fork before generating event
   if(!mDialogSet.isStaleFork(getDialogId()))
   {
      if(mHandle) mConversationManager.onParticipantTerminated(mHandle, statusCode);
   }
}

void
RemoteParticipant::onRedirected(ClientInviteSessionHandle, const SipMessage& msg)
{
   InfoLog(<< "onRedirected: handle=" << mHandle << ", " << msg.brief());
}

void
RemoteParticipant::onAnswer(InviteSessionHandle h, const SipMessage& msg, const SdpContents& sdp)
{
   InfoLog(<< "onAnswer: handle=" << mHandle << ", " << msg.brief());

   // Ensure answering party is from answered fork before generating event
   if(!mDialogSet.isStaleFork(getDialogId()))
   {
      setRemoteSdp(sdp, true);
      adjustRTPStreams();
   }
   stateTransition(Connected);  // This is valid until PRACK is implemented
}

void
RemoteParticipant::onOffer(InviteSessionHandle h, const SipMessage& msg, const SdpContents& offer)
{         
   InfoLog(<< "onOffer: handle=" << mHandle << ", " << msg.brief());
   if(mState == Connecting && mInviteSessionHandle.isValid())
   {
      ServerInviteSession* sis = dynamic_cast<ServerInviteSession*>(mInviteSessionHandle.get());
      if(sis && !sis->isAccepted())
      {
         // Don't set answer now - store offer and set when needed - so that sendHoldSdp() can be calculated at the right instant
         // we need to allow time for app to add to a conversation before alerting(with early flag) or answering
         mPendingOffer = std::unique_ptr<SdpContents>(static_cast<SdpContents*>(offer.clone()));
         return;
      }
   }

   if(!mediaStackPortAvailable())
   {
      WarningLog(<< "RemoteParticipant::onOffer cannot continue due to no free RTP ports, rejecting offer.");
      h->reject(480);  // Temporarily Unavailable
   }
   else
   {
      AsyncBool result = provideAnswer(offer, mState==Replacing /* postAnswerAccept */, false /* postAnswerAlert */);
      switch(result)
      {
      case True:
      case Async:   // FIXME - must async invoke the code for True
         if(mState == Replacing)
         {
            stateTransition(Connecting);
         }
         break;
      default:
         // FIXME ignore, log or fail?
         break;
      }
   }
}

void
RemoteParticipant::onOfferRequired(InviteSessionHandle h, const SipMessage& msg)
{
   InfoLog(<< "onOfferRequired: handle=" << mHandle << ", " << msg.brief());
   // We are being asked to provide SDP to the remote end - we should no longer be considering that
   // remote end wants us to be on hold
   setRemoteHold(false);

   if(mState == Connecting && !h->isAccepted())  
   {
      // If we haven't accepted yet - delay providing the offer until accept is called (this allows time 
      // for a localParticipant to be added before generating the offer)
      mOfferRequired = true;
   }
   else
   {
      if(!mediaStackPortAvailable())
      {
         WarningLog(<< "RemoteParticipant::onOfferRequired cannot continue due to no free RTP ports, rejecting offer request.");
         h->reject(480);  // Temporarily Unavailable
      }
      else
      {
         provideOffer(mState == Replacing /* postOfferAccept */);
         if(mState == Replacing)
         {
            stateTransition(Connecting);
         }
      }
   }
}

void
RemoteParticipant::onOfferRejected(InviteSessionHandle, const SipMessage* msg)
{
   if(msg)
   {
      InfoLog(<< "onOfferRejected: handle=" << mHandle << ", " << msg->brief());
   }
   else
   {
      InfoLog(<< "onOfferRejected: handle=" << mHandle);
   }
}

void
RemoteParticipant::onOfferRequestRejected(InviteSessionHandle h, const SipMessage& msg)
{
   InfoLog(<< "onOfferRequestRejected: handle=" << mHandle << ", " << msg.brief());
   resip_assert(0);  // We never send a request for an offer (ie. Invite with no SDP)
}

void
RemoteParticipant::onRemoteSdpChanged(InviteSessionHandle h, const SipMessage& msg, const SdpContents& sdp)
{
   InfoLog(<< "onRemoteSdpChanged: handle=" << mHandle << ", " << msg.brief());      
   setRemoteSdp(sdp);
   adjustRTPStreams();
}

bool
RemoteParticipant::onMediaControlEvent(MediaControlContents::MediaControl& mediaControl)
{
   InfoLog(<<"onMediaControlEvent: not implemented by this ConversationManager");
   return false;
}

void
RemoteParticipant::onInfo(InviteSessionHandle session, const SipMessage& msg)
{
   InfoLog(<< "onInfo: handle=" << mHandle << ", " << msg.brief());
   if(mHandle)
   {
      bool accepted = false;

      DtmfPayloadContents* dtmfContents = dynamic_cast<DtmfPayloadContents*>(msg.getContents());
      if(dtmfContents)
      {
         DtmfPayloadContents::DtmfPayload& payload = dtmfContents->dtmfPayload();
         mConversationManager.onDtmfEvent(mHandle, payload.getEventCode(), payload.getDuration(), true);
         session->acceptNIT();
         accepted = true;
      }

      MediaControlContents* mediaControlContents = dynamic_cast<MediaControlContents*>(msg.getContents());
      if(mediaControlContents)
      {
         MediaControlContents::MediaControl& payload = mediaControlContents->mediaControl();
         if(onMediaControlEvent(payload))
         {
            session->acceptNIT();
            accepted = true;
         }
      }

      if(!accepted)
      {
         WarningLog(<<"INFO message without recognized payload content-type, rejecting");
         session->rejectNIT();
      }
   }
   else
   {
      WarningLog(<<"INFO message received, but mHandle not set, rejecting");
      session->rejectNIT();
   }
}

void
RemoteParticipant::onInfoSuccess(InviteSessionHandle, const SipMessage& msg)
{
   WarningLog(<< "(unhandled) onInfoSuccess: handle=" << mHandle << ", " << msg.brief());
}

void
RemoteParticipant::onInfoFailure(InviteSessionHandle, const SipMessage& msg)
{
   WarningLog(<< "(unhandled) onInfoFailure: handle=" << mHandle << ", " << msg.brief());
}

void
RemoteParticipant::onRefer(InviteSessionHandle is, ServerSubscriptionHandle ss, const SipMessage& msg)
{
   InfoLog(<< "onRefer: handle=" << mHandle << ", " << msg.brief());

   try
   {
      // Accept the Refer
      ss->send(ss->accept(202 /* Refer Accepted */));

      // Figure out hold SDP before removing ourselves from the conversation
      bool holdSdp = mLocalHold;  

      // Use same ConversationProfile as this participant
      auto profile = mDialogSet.getConversationProfile();

      // Create new Participant - but use same participant handle
      RemoteParticipantDialogSet* participantDialogSet;
      if (dynamic_cast<RemoteIMSessionParticipant*>(this) != nullptr)
      {
         // If current participant is an IMSession participant then create new IM Session participant to handle refer
         participantDialogSet = mConversationManager.createRemoteIMSessionParticipantDialogSetInstance(mDialogSet.getForkSelectMode(), profile);
      }
      else
      {
         // otherwise, create a normal media based RemoteParticipant
         participantDialogSet = mConversationManager.getMediaStackAdapter().createRemoteParticipantDialogSetInstance(mDialogSet.getForkSelectMode(), profile);
      }
      RemoteParticipant *participant = participantDialogSet->createUACOriginalRemoteParticipant(mHandle); // This will replace old participant in ConversationManager map
      participant->mReferringAppDialog = getHandle();

      replaceWithParticipant(participant);      // adjust conversation mappings 

      // Create offer
      participant->buildSdpOffer(holdSdp, [this, msg, profile, ss, participantDialogSet, participant](bool success, unique_ptr<SdpContents> _offer){
         if(!success)
         {
            ErrLog(<<"something went wrong");
            return;
         }
         SdpContents& offer = *_offer;
         // Build the Invite
         auto NewInviteMsg = mDum.makeInviteSessionFromRefer(msg, profile, ss->getHandle(), &offer, DialogUsageManager::None, 0, participantDialogSet);
         participantDialogSet->sendInvite(std::move(NewInviteMsg));

         // Set RTP stack to listen
         participant->adjustRTPStreams(true);
      });

   }
   catch(BaseException &e)
   {
      WarningLog(<< "onRefer exception: " << e);
   }
   catch(...)
   {
      WarningLog(<< "onRefer unknown exception");
   }
}

void 
RemoteParticipant::doReferNoSub(const SipMessage& msg)
{
   // Figure out hold SDP before removing ourselves from the conversation
   bool holdSdp = mLocalHold;  

   // Use same ConversationProfile as this participant
   auto profile = mDialogSet.getConversationProfile();

   // Create new Participant - but use same participant handle
   RemoteParticipantDialogSet* participantDialogSet;
   if (dynamic_cast<RemoteIMSessionParticipant*>(this) != nullptr)
   {
      // If current participant is an IMSession participant then create new IM Session participant to handle refer
      participantDialogSet = mConversationManager.createRemoteIMSessionParticipantDialogSetInstance(mDialogSet.getForkSelectMode(), profile);
   }
   else
   {
      // otherwise, create a normal media based RemoteParticipant
      participantDialogSet = mConversationManager.getMediaStackAdapter().createRemoteParticipantDialogSetInstance(mDialogSet.getForkSelectMode(), profile);
   }
   RemoteParticipant *participant = participantDialogSet->createUACOriginalRemoteParticipant(mHandle); // This will replace old participant in ConversationManager map
   participant->mReferringAppDialog = getHandle();

   replaceWithParticipant(participant);      // adjust conversation mappings

   // Create offer
   participant->buildSdpOffer(holdSdp, [this, msg, profile, participantDialogSet, participant](bool success, unique_ptr<SdpContents> _offer){
      if(!success)
      {
         ErrLog(<<"something went wrong");
         return;
      }
      SdpContents& offer = *_offer;
      // Build the Invite
      auto NewInviteMsg = mDum.makeInviteSessionFromRefer(msg, profile, &offer, participantDialogSet);
      participantDialogSet->sendInvite(std::move(NewInviteMsg));

      // Set RTP stack to listen
      participant->adjustRTPStreams(true);
   });
}

void
RemoteParticipant::onReferNoSub(InviteSessionHandle is, const SipMessage& msg)
{
   InfoLog(<< "onReferNoSub: handle=" << mHandle << ", " << msg.brief());

   try
   {
      // Accept the Refer
		is->acceptReferNoSub(202 /* Refer Accepted */);

      doReferNoSub(msg);
   }
   catch(BaseException &e)
   {
      WarningLog(<< "onReferNoSub exception: " << e);
   }
   catch(...)
   {
      WarningLog(<< "onReferNoSub unknown exception");
   }
}

void
RemoteParticipant::onReferAccepted(InviteSessionHandle, ClientSubscriptionHandle, const SipMessage& msg)
{
   InfoLog(<< "onReferAccepted: handle=" << mHandle << ", " << msg.brief());
}

void
RemoteParticipant::onReferRejected(InviteSessionHandle, const SipMessage& msg)
{
   InfoLog(<< "onReferRejected: handle=" << mHandle << ", " << msg.brief());
   if(msg.isResponse() && mState == Redirecting)
   {
      if(mHandle) mConversationManager.onParticipantRedirectFailure(mHandle, msg.header(h_StatusLine).responseCode());
      stateTransition(Connected);
   }
}

void
RemoteParticipant::onMessage(InviteSessionHandle h, const SipMessage& msg)
{
   InfoLog(<< "onMessage: handle=" << mHandle << ", " << msg.brief());

   h->acceptNIT();

   bool relay = false;
   if (mHandle) relay = mConversationManager.onReceiveIMFromParticipant(mHandle, msg);

   // Don't relay if sending the message to ourselves, this could end up in an infinite loop if both clients are using recon
   if (h->peerAddr().uri().getAOR(false) == h->myAddr().uri().getAOR(false))
   {
      relay = false;
   }

   // Relay to others in our conversations, if requested to do so
   if (relay)
   {
      Data remoteDisplayName = h->peerAddr().displayName();
      if (remoteDisplayName.empty())
      {
         remoteDisplayName = h->peerAddr().uri().user();
      }

      ConversationMap::iterator it;
      for (it = mConversations.begin(); it != mConversations.end(); it++)
      {
         it->second->relayInstantMessageToRemoteParticipants(mHandle, remoteDisplayName, msg);
      }
   }
}

void
RemoteParticipant::onMessageSuccess(InviteSessionHandle, const SipMessage& msg)
{
   InfoLog(<< "onMessageSuccess: handle=" << mHandle << ", " << msg.brief());
}

void
RemoteParticipant::onMessageFailure(InviteSessionHandle h, const SipMessage& msg)
{
   InfoLog(<< "onMessageFailure: handle=" << mHandle << ", " << msg.brief());
   auto failedMessage = h->getLastSentNITRequest();
   resip_assert(failedMessage->getContents() != nullptr);

   std::unique_ptr<Contents> contents(failedMessage->getContents()->clone());
   if (mHandle) mConversationManager.onParticipantSendIMFailure(mHandle, msg, std::move(contents));
}

void
RemoteParticipant::onForkDestroyed(ClientInviteSessionHandle)
{
   InfoLog(<< "onForkDestroyed: handle=" << mHandle);
}


////////////////////////////////////////////////////////////////////////////////
// ClientSubscriptionHandler ///////////////////////////////////////////////////
////////////////////////////////////////////////////////////////////////////////
void
RemoteParticipant::onUpdatePending(ClientSubscriptionHandle h, const SipMessage& notify, bool outOfOrder)
{
   InfoLog(<< "onUpdatePending(ClientSub): handle=" << mHandle << ", " << notify.brief());
   if (notify.exists(h_Event) && notify.header(h_Event).value() == "refer")
   {
      h->acceptUpdate();
      processReferNotify(h, notify);
   }
   else
   {
      h->rejectUpdate(400, Data("Only notifies for refers are allowed."));
   }
}

void
RemoteParticipant::onUpdateActive(ClientSubscriptionHandle h, const SipMessage& notify, bool outOfOrder)
{
   InfoLog(<< "onUpdateActive(ClientSub): handle=" << mHandle << ", " << notify.brief());
   if (notify.exists(h_Event) && notify.header(h_Event).value() == "refer")
   {
      h->acceptUpdate();
      processReferNotify(h, notify);
   }
   else
   {
      h->rejectUpdate(400, Data("Only notifies for refers are allowed."));
   }
}

void
RemoteParticipant::onUpdateExtension(ClientSubscriptionHandle h, const SipMessage& notify, bool outOfOrder)
{
   InfoLog(<< "onUpdateExtension(ClientSub): handle=" << mHandle << ", " << notify.brief());
   if (notify.exists(h_Event) && notify.header(h_Event).value() == "refer")
   {
      h->acceptUpdate();
      processReferNotify(h, notify);
   }
   else
   {
      h->rejectUpdate(400, Data("Only notifies for refers are allowed."));
   }
}

void
RemoteParticipant::onTerminated(ClientSubscriptionHandle h, const SipMessage* notify)
{
   if(notify)
   {
      InfoLog(<< "onTerminated(ClientSub): handle=" << mHandle << ", " << notify->brief());
      if (notify->isRequest() && notify->exists(h_Event) && notify->header(h_Event).value() == "refer")
      {
         // Note:  Final notify is sometimes only passed in the onTerminated callback
         processReferNotify(h, *notify);
      }
      else if(notify->isResponse() && mState == Redirecting)
      {
         if(mHandle) mConversationManager.onParticipantRedirectFailure(mHandle, notify->header(h_StatusLine).responseCode());
         stateTransition(Connected);
      }
   }
   else
   {
      // Timed out waiting for notify
      InfoLog(<< "onTerminated(ClientSub): handle=" << mHandle);
      if(mState == Redirecting)
      {
         if(mHandle) mConversationManager.onParticipantRedirectFailure(mHandle, 408);
         stateTransition(Connected);
      }
   }
}

void
RemoteParticipant::onNewSubscription(ClientSubscriptionHandle h, const SipMessage& notify)
{
   InfoLog(<< "onNewSubscription(ClientSub): handle=" << mHandle << ", " << notify.brief());
}

int 
RemoteParticipant::onRequestRetry(ClientSubscriptionHandle h, int retryMinimum, const SipMessage& notify)
{
   InfoLog(<< "onRequestRetry(ClientSub): handle=" << mHandle << ", " << notify.brief());
   return -1;
}


/* ====================================================================

 Copyright (c) 2021-2022, SIP Spectrum, Inc. www.sipspectrum.com
 Copyright (c) 2021, Daniel Pocock https://danielpocock.com
 Copyright (c) 2007-2008, Plantronics, Inc.
 All rights reserved.

 Redistribution and use in source and binary forms, with or without
 modification, are permitted provided that the following conditions are 
 met:

 1. Redistributions of source code must retain the above copyright 
    notice, this list of conditions and the following disclaimer. 

 2. Redistributions in binary form must reproduce the above copyright
    notice, this list of conditions and the following disclaimer in the
    documentation and/or other materials provided with the distribution. 

 3. Neither the name of Plantronics nor the names of its contributors 
    may be used to endorse or promote products derived from this 
    software without specific prior written permission. 

 THIS SOFTWARE IS PROVIDED BY THE COPYRIGHT HOLDERS AND CONTRIBUTORS 
 "AS IS" AND ANY EXPRESS OR IMPLIED WARRANTIES, INCLUDING, BUT NOT 
 LIMITED TO, THE IMPLIED WARRANTIES OF MERCHANTABILITY AND FITNESS FOR 
 A PARTICULAR PURPOSE ARE DISCLAIMED. IN NO EVENT SHALL THE COPYRIGHT 
 OWNER OR CONTRIBUTORS BE LIABLE FOR ANY DIRECT, INDIRECT, INCIDENTAL, 
 SPECIAL, EXEMPLARY, OR CONSEQUENTIAL DAMAGES (INCLUDING, BUT NOT 
 LIMITED TO, PROCUREMENT OF SUBSTITUTE GOODS OR SERVICES; LOSS OF USE, 
 DATA, OR PROFITS; OR BUSINESS INTERRUPTION) HOWEVER CAUSED AND ON ANY 
 THEORY OF LIABILITY, WHETHER IN CONTRACT, STRICT LIABILITY, OR TORT 
 (INCLUDING NEGLIGENCE OR OTHERWISE) ARISING IN ANY WAY OUT OF THE USE 
 OF THIS SOFTWARE, EVEN IF ADVISED OF THE POSSIBILITY OF SUCH DAMAGE.

 ==================================================================== */<|MERGE_RESOLUTION|>--- conflicted
+++ resolved
@@ -851,7 +851,6 @@
       if(accepted)
       {
          // Create offer
-<<<<<<< HEAD
          buildSdpOffer(mLocalHold, [this, profile](bool success, std::unique_ptr<SdpContents> _offer){
             if(!success)
             {
@@ -866,27 +865,11 @@
                      mPendingOODReferSubHandle,  // Note will be invalid if refer no-sub, which is fine
                      &offer,
                      DialogUsageManager::None,  //EncryptionLevel
-                     0,     //Alternative Contents
+                     0,     // Alternative Contents
                      &mDialogSet);
             mDialogSet.sendInvite(std::move(invitemsg));
 
             adjustRTPStreams(true);
-=======
-         SdpContents offer;
-         buildSdpOffer(mLocalHold, offer);
-
-         // Build the Invite
-         auto invitemsg = mDum.makeInviteSessionFromRefer(mPendingOODReferMsg, 
-                                                                           profile,
-                                                                           mPendingOODReferSubHandle,  // Note will be invalid if refer no-sub, which is fine
-                                                                           &offer, 
-                                                                           DialogUsageManager::None,  //EncryptionLevel 
-                                                                           0,     // Alternative Contents
-                                                                           &mDialogSet);
-         mDialogSet.sendInvite(std::move(invitemsg)); 
-
-         adjustRTPStreams(true);
->>>>>>> 0f5eab06
 
             stateTransition(Connecting);
          });
