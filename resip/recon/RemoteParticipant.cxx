#ifdef HAVE_CONFIG_H
#include "config.h"
#endif

#include "RemoteParticipant.hxx"
#include "IMParticipantBase.hxx"
#include "RemoteIMSessionParticipant.hxx"
#include "Conversation.hxx"
#include "UserAgent.hxx"
#include "DtmfEvent.hxx"
#include "ReconSubsystem.hxx"
#include "MediaStackAdapter.hxx"

#include <rutil/ResipAssert.h>
#include <rutil/Log.hxx>
#include <rutil/Logger.hxx>
#include <rutil/DnsUtil.hxx>
#include <rutil/Random.hxx>
#include <resip/stack/DtmfPayloadContents.hxx>
#include <resip/stack/TrickleIceContents.hxx>
#include <resip/stack/SipFrag.hxx>
#include <resip/stack/ExtensionHeader.hxx>
#include <resip/dum/DialogUsageManager.hxx>
#include <resip/dum/ClientInviteSession.hxx>
#include <resip/dum/ServerInviteSession.hxx>
#include <resip/dum/ClientSubscription.hxx>
#include <resip/dum/ServerOutOfDialogReq.hxx>
#include <resip/dum/ServerSubscription.hxx>

#include <rutil/WinLeakCheck.hxx>

#include <utility>

using namespace recon;
using namespace resip;
using namespace std;

#define RESIPROCATE_SUBSYSTEM ReconSubsystem::RECON

/* Technically, there are a range of features that need to be implemented
   to be fully (S)AVPF compliant.
   However, it is speculated that (S)AVPF peers will communicate with legacy
   systems that just fudge the RTP/SAVPF protocol in their SDP.  Enabling
   this define allows such behavior to be tested. 

   http://www.ietf.org/mail-archive/web/rtcweb/current/msg01145.html
   "1) RTCWEB end-point will always signal AVPF or SAVPF. I signalling
   gateway to legacy will change that by removing the F to AVP or SAVP."

   http://www.ietf.org/mail-archive/web/rtcweb/current/msg04380.html
*/
//#define RTP_SAVPF_FUDGE

// UAC / Outbound
RemoteParticipant::RemoteParticipant(ParticipantHandle partHandle,
                                     ConversationManager& conversationManager, 
                                     DialogUsageManager& dum,
                                     RemoteParticipantDialogSet& remoteParticipantDialogSet) :
   Participant(partHandle, ConversationManager::ParticipantType_Remote, conversationManager),
   AppDialog(dum),
   IMParticipantBase(true /* prependSenderInfoToIMs? */),
   mDum(dum),
   mDialogSet(remoteParticipantDialogSet),
   mDialogId(Data::Empty, Data::Empty, Data::Empty),
   mState(Connecting),
   mOfferRequired(false),
   mLocalHold(true),
   mRemoteHold(false),
   mTrickleIce(false),
   mRedirectSuccessCondition(ConversationManager::RedirectSuccessOnConnected),
   mLocalSdp(0),
   mRemoteSdp(0)
{
   InfoLog(<< "RemoteParticipant created (UAC), handle=" << mHandle);
}

// UAS / Inbound - or forked leg
RemoteParticipant::RemoteParticipant(ConversationManager& conversationManager, 
                                     DialogUsageManager& dum, 
                                     RemoteParticipantDialogSet& remoteParticipantDialogSet) :
   Participant(ConversationManager::ParticipantType_Remote, conversationManager),
   AppDialog(dum),
   IMParticipantBase(false /* prependSenderInfoToIMs? */),
   mDum(dum),
   mDialogSet(remoteParticipantDialogSet),
   mDialogId(Data::Empty, Data::Empty, Data::Empty),
   mState(Connecting),
   mOfferRequired(false),
   mLocalHold(true),
   mRemoteHold(false),
   mTrickleIce(false),
   mRedirectSuccessCondition(ConversationManager::RedirectSuccessOnConnected),
   mLocalSdp(0),
   mRemoteSdp(0)
{
   InfoLog(<< "RemoteParticipant created (UAS or forked leg), handle=" << mHandle);
}

RemoteParticipant::~RemoteParticipant()
{
   if(!mDialogId.getCallId().empty())  
   {
      mDialogSet.removeDialog(mDialogId);
   }

   InfoLog(<< "RemoteParticipant destroyed, handle=" << mHandle);
}

//static const resip::ExtensionHeader h_AlertInfo("Alert-Info");

void 
RemoteParticipant::initiateRemoteCall(const NameAddr& destination)
{
   initiateRemoteCall(destination, nullptr, std::multimap<resip::Data,resip::Data>());
}

void
RemoteParticipant::initiateRemoteCall(const NameAddr& destination, const std::shared_ptr<ConversationProfile>& callingProfile, const std::multimap<resip::Data,resip::Data>& extraHeaders)
{
   ParticipantHandle handleId = mHandle;
   ConversationManager& cm = mConversationManager;
   buildSdpOffer(mLocalHold, [this, handleId, &cm, destination, callingProfile, extraHeaders](bool success, std::unique_ptr<SdpContents> _offer){
      if(!cm.getParticipant(handleId))
      {
         WarningLog(<<"handle no longer valid");
         return;
      }
      if(!success)
      {
         // FIXME - can/should we let the application know this failed?
         ErrLog(<<"failed to create offer, aborting");
         mConversationManager.onParticipantTerminated(mHandle, 500);
         delete this;
         return;
      }
      SdpContents& offer = *_offer;
      auto profile = callingProfile;
      if (!profile)
      {
         DebugLog(<<"initiateRemoteCall: no callingProfile supplied, calling mDialogSet.getConversationProfile()");
         profile = mDialogSet.getConversationProfile();
         resip_assert(profile);
      }
      auto invitemsg = mDum.makeInviteSession(
               destination,
               std::move(profile),
               &offer,
               &mDialogSet);

      std::multimap<resip::Data,resip::Data>::const_iterator it = extraHeaders.begin();
      for (; it != extraHeaders.end(); it++)
      {
         resip::Data headerName(it->first);
         resip::Data value(it->second);
         try
         {
            if (resip::isEqualNoCase(headerName, "Replaces"))
<<<<<<< HEAD
            {
               HeaderFieldValue hfv(value.data(), value.size());
               CallId callid(hfv, Headers::UNKNOWN);
               invitemsg->header(h_Replaces) = callid;
            }
            else if (resip::isEqualNoCase(headerName, "Remote-Party-ID"))
            {
               invitemsg->header(h_RemotePartyIds).push_back(NameAddr(value));
            }
            else if (resip::isEqualNoCase(headerName, "Privacy"))
            {
               invitemsg->header(h_Privacies).push_back(PrivacyCategory(value));
            }
            else if (resip::isEqualNoCase(headerName, "P-Asserted-Identity"))
            {
=======
            {
               HeaderFieldValue hfv(value.data(), value.size());
               CallId callid(hfv, Headers::UNKNOWN);
               invitemsg->header(h_Replaces) = callid;
            }
            else if (resip::isEqualNoCase(headerName, "Remote-Party-ID"))
            {
               invitemsg->header(h_RemotePartyIds).push_back(NameAddr(value));
            }
            else if (resip::isEqualNoCase(headerName, "Privacy"))
            {
               invitemsg->header(h_Privacies).push_back(PrivacyCategory(value));
            }
            else if (resip::isEqualNoCase(headerName, "P-Asserted-Identity"))
            {
>>>>>>> 399775d1
               invitemsg->header(h_PAssertedIdentities).push_back(NameAddr(value));
            }
            else
            {
               StackLog(<< "processing an extension header: " << headerName << ": " << value);
               resip::Headers::Type hType = resip::Headers::getType(headerName.data(), (int)headerName.size());
               if (hType == resip::Headers::UNKNOWN)
               {
                  resip::ExtensionHeader h_Tmp(headerName.c_str());
                  resip::ParserContainer<resip::StringCategory>& pc = invitemsg->header(h_Tmp);
                  resip::StringCategory sc(value);
                  pc.push_back(sc);
               }
               else
               {
                  WarningLog(<< "Discarding header '" << headerName << "', only extension headers and select standard headers permitted");
               }
            }
         }
         catch (resip::BaseException& ex)
         {
            WarningLog(<< "Discarding header '" << headerName << "', invalid value format '" << value << "': " << ex);
         }
      }

      mDialogSet.sendInvite(std::move(invitemsg));

      // Clear any pending hold/unhold requests since our offer/answer here will handle it
      if(mPendingRequest.mType == Hold ||
               mPendingRequest.mType == Unhold)
      {
         mPendingRequest.mType = None;
      }

      // Adjust RTP streams
      adjustRTPStreams(true);
<<<<<<< HEAD

      // Special case of this call - since call in addToConversation will not work, since we didn't know our bridge port at that time
      applyBridgeMixWeights();

=======

      // Special case of this call - since call in addToConversation will not work, since we didn't know our bridge port at that time
      applyBridgeMixWeights();

>>>>>>> 399775d1
   });
}

void 
RemoteParticipant::destroyParticipant()
{
   try
   {
      if(mState != Terminating)
      {
         stateTransition(Terminating);
         if (!mDialogSet.isUACConnected() && mDialogSet.getForkSelectMode() == ConversationManager::ForkSelectAutomaticEx)
         {
            // This will send a CANCEL if unanswered, in ForkSelectAutomaticEx mode we don't expect to
            // manage destruction of forked endpoints manually or individually.  This will also end
            // all the other related conversations.
            mDialogSet.endIncludeRelated(mHandle);
         }
         else
         {
            if (mInviteSessionHandle.isValid())
            {
               // Make sure any active Refer subscriptions are ended
               if (mReferSubscriptionHandle.isValid())
               {
                  mReferSubscriptionHandle->end();
               }
               // This will send a BYE.
               mInviteSessionHandle->end();
            }
            else
            {
               mDialogSet.end();
            }
         }
      }
   }
   catch(BaseException &e)
   {
      WarningLog(<< "RemoteParticipant::destroyParticipant exception: " << e);
   }
   catch(...)
   {
      WarningLog(<< "RemoteParticipant::destroyParticipant unknown exception");
   }
}

void 
RemoteParticipant::addToConversation(Conversation* conversation, unsigned int inputGain, unsigned int outputGain)
{
   Participant::addToConversation(conversation, inputGain, outputGain);
   if(mLocalHold && !conversation->shouldHold())  // If we are on hold and we now shouldn't be, then unhold
   {
      unhold();
   }
}

void 
RemoteParticipant::removeFromConversation(Conversation *conversation)
{
   Participant::removeFromConversation(conversation);
   checkHoldCondition();
}

void
RemoteParticipant::checkHoldCondition()
{
   // Return to Offer a hold sdp if we are not in any conversations, or all the conversations we are in have conditions such that a hold is required
   bool shouldHold = true;
   ConversationMap::iterator it;
   for(it = mConversations.begin(); it != mConversations.end(); it++)
   {
      if(!it->second->shouldHold())
      {
         shouldHold = false;
         break;
      }
   }
   setLocalHold(shouldHold);
}

void
RemoteParticipant::setLocalHold(bool _hold)
{
   if(mLocalHold != _hold)
   {
      if(_hold)
      {
         hold();
      }
      else
      {
         unhold();
      }
   }
}

void 
RemoteParticipant::sendInstantMessage(std::unique_ptr<resip::Contents> contents)
{
   try
   {
      if (mState != Terminating)
      {
         if (mInviteSessionHandle.isValid())
         {
            mInviteSessionHandle->message(*contents.get());
         }
      }
   }
   catch (BaseException& e)
   {
      WarningLog(<< "RemoteParticipant::sendInstantMessage exception: " << e);
   }
   catch (...)
   {
      WarningLog(<< "RemoteParticipant::sendInstantMessage unknown exception");
   }
}

void 
RemoteParticipant::stateTransition(State state)
{
   Data stateName;

   switch(state)
   {
   case Connecting:
      stateName = "Connecting"; break;
   case Accepted:
      stateName = "Accepted"; break;
   case Connected:
      stateName = "Connected"; break;
   case Redirecting:
      stateName = "Redirecting"; break;
   case Holding:
      stateName = "Holding"; break;
   case Unholding:
      stateName = "Unholding"; break;
   case Replacing:
      stateName = "Replacing"; break;
   case PendingOODRefer:
      stateName = "PendingOODRefer"; break;
   case Terminating:
      stateName = "Terminating"; break;
   default:
      stateName = "Unknown: " + Data(state); break;
   }
   InfoLog( << "RemoteParticipant::stateTransition of handle=" << mHandle << " to state=" << stateName );
   mState = state;

   if(mState == Connected && mPendingRequest.mType != None)
   {
      PendingRequestType type = mPendingRequest.mType;
      mPendingRequest.mType = None;
      switch(type)
      {
      case Hold:
         hold();
         break;
      case Unhold:
         unhold();
         break;
      case Redirect:
         redirect(mPendingRequest.mDestination, mPendingRequest.mRedirectSuccessCondition, mPendingRequest.mRedirectSuccessCondition);
         break;
      case RedirectTo:
         redirectToParticipant(mPendingRequest.mDestInviteSessionHandle, mPendingRequest.mRedirectSuccessCondition);
         break;
      case None:
         break;
      }
   }
}

void
RemoteParticipant::enableTrickleIce()
{
   mTrickleIce = true;
}

void
RemoteParticipant::accept()
{
   try
   {
      // Accept SIP call if required
      if(mState == Connecting && mInviteSessionHandle.isValid())
      {
         ServerInviteSession* sis = dynamic_cast<ServerInviteSession*>(mInviteSessionHandle.get());
         if(sis && !sis->isAccepted())
         { 
            if(!mediaStackPortAvailable())
            {
               WarningLog(<< "RemoteParticipant::accept cannot accept call, since no free RTP ports, rejecting instead.");
               sis->reject(480);  // Temporarily Unavailable - no free RTP ports
               return;
            }
            // Clear any pending hold/unhold requests since our offer/answer here will handle it
            if(mPendingRequest.mType == Hold ||
               mPendingRequest.mType == Unhold)
            {
               mPendingRequest.mType = None;
            }
            if(mOfferRequired)
            {
               provideOffer(true /* postOfferAccept */);
            }
            else if(mPendingOffer)
            {
               provideAnswer(*mPendingOffer, true /* postAnswerAccept */, false /* postAnswerAlert */);
            }
            else  
            {
               // It is possible to get here if the app calls alert with early true.  There is special logic in
               // RemoteParticipantDialogSet::accept to handle the case then an alert call followed immediately by 
               // accept.  In this case the answer from the alert will be queued waiting on the flow to be ready, and 
               // we need to ensure the accept call is also delayed until the answer completes.
               mDialogSet.accept(mInviteSessionHandle);
               stateTransition(Accepted);
            }
         }
      }
      // Accept Pending OOD Refer if required
      else if(mState == PendingOODRefer)
      {
         acceptPendingOODRefer();
      }
      else
      {
         WarningLog(<< "RemoteParticipant::accept called in invalid state: " << mState);
      }
   }
   catch(BaseException &e)
   {
      WarningLog(<< "RemoteParticipant::accept exception: " << e);
   }
   catch(...)
   {
      WarningLog(<< "RemoteParticipant::accept unknown exception");
   }
}

void 
RemoteParticipant::alert(bool earlyFlag)
{
   try
   {
      if(mState == Connecting && mInviteSessionHandle.isValid())
      {
         ServerInviteSession* sis = dynamic_cast<ServerInviteSession*>(mInviteSessionHandle.get());
         if(sis && !sis->isAccepted())
         {
            if(earlyFlag && mPendingOffer)
            {
               if(!mediaStackPortAvailable())
               {
                  WarningLog(<< "RemoteParticipant::alert cannot alert call with early media, since no free RTP ports, rejecting instead.");
                  sis->reject(480);  // Temporarily Unavailable - no free RTP ports
                  return;
               }

               provideAnswer(*mPendingOffer, false /* postAnswerAccept */, true /* postAnswerAlert */);
            }
            else
            {
               sis->provisional(180, earlyFlag);
            }
         }
      }
      else
      {
         WarningLog(<< "RemoteParticipant::alert called in invalid state: " << mState);
      }
   }
   catch(BaseException &e)
   {
      WarningLog(<< "RemoteParticipant::alert exception: " << e);
   }
   catch(...)
   {
      WarningLog(<< "RemoteParticipant::alert unknown exception");
   }
}

void 
RemoteParticipant::reject(unsigned int rejectCode)
{
   try
   {
      // Reject UAS Invite Session if required
      if(mState == Connecting && mInviteSessionHandle.isValid())
      {
         ServerInviteSession* sis = dynamic_cast<ServerInviteSession*>(mInviteSessionHandle.get());
         if(sis && !sis->isAccepted())
         {
            sis->reject(rejectCode);
         }
      }
      // Reject Pending OOD Refer request if required
      else if(mState == PendingOODRefer)
      {
         rejectPendingOODRefer(rejectCode);
      }
      else
      {
         WarningLog(<< "RemoteParticipant::reject called in invalid state: " << mState);
      }
   }
   catch(BaseException &e)
   {
      WarningLog(<< "RemoteParticipant::reject exception: " << e);
   }
   catch(...)
   {
      WarningLog(<< "RemoteParticipant::reject unknown exception");
   }
}

void
RemoteParticipant::redirect(NameAddr& destination, unsigned int redirectCode, ConversationManager::RedirectSuccessCondition successCondition)
{
   try
   {
      // First look for redirect conditions, ie: UAS call that isn't answered yet
      // In this case we don't care about any pending requests, since we are rejecting the call
      if (mState == Connecting && mInviteSessionHandle.isValid())
      {
         ServerInviteSession* sis = dynamic_cast<ServerInviteSession*>(mInviteSessionHandle.get());
         // If this is a UAS session and we haven't sent a final response yet - then redirect via 302 response
         if (sis && !sis->isAccepted())
         {
            NameAddrs destinations;
            destinations.push_back(destination);
            mConversationManager.onParticipantRedirectSuccess(mHandle);
            // If provided redirect code is not valid, then set it to the commonly used 302 code
            if (redirectCode < 300 || redirectCode > 399)
            {
               WarningLog(<< "RemoteParticipant::redirect: invalid redirect code of " << redirectCode << " provided, using 302 instead");
               redirectCode = 302;
            }
            sis->redirect(destinations, redirectCode);
            return;
         }
      }
      // Next look for Refer conditions
      if(mPendingRequest.mType == None)
      {
         if((mState == Connecting || mState == Accepted || mState == Connected) && mInviteSessionHandle.isValid())
         {
            if(mInviteSessionHandle->isConnected()) // redirect via blind transfer 
            {
               mRedirectSuccessCondition = successCondition;
               mInviteSessionHandle->refer(NameAddr(destination.uri()) /* remove tags */, true /* refersub */);
               stateTransition(Redirecting);
            }
            else
            {
               mPendingRequest.mType = Redirect;
               mPendingRequest.mDestination = destination;
               mPendingRequest.mRedirectCode = redirectCode;
               mPendingRequest.mRedirectSuccessCondition = successCondition;
            }
         }
         else if(mState == PendingOODRefer)
         {
            redirectPendingOODRefer(destination);
         }
         else
         {
            mPendingRequest.mType = Redirect;
            mPendingRequest.mDestination = destination;
            mPendingRequest.mRedirectCode = redirectCode;
            mPendingRequest.mRedirectSuccessCondition = successCondition;
         }
      }
      else
      {
         WarningLog(<< "RemoteParticipant::redirect error: request pending");
         mConversationManager.onParticipantRedirectFailure(mHandle, 406 /* Not Acceptable */);
      }
   }
   catch(BaseException &e)
   {
      WarningLog(<< "RemoteParticipant::redirect exception: " << e);
   }
   catch(...)
   {
      WarningLog(<< "RemoteParticipant::redirect unknown exception");
   }
}

void
RemoteParticipant::redirectToParticipant(InviteSessionHandle& destParticipantInviteSessionHandle, ConversationManager::RedirectSuccessCondition successCondition)
{
   try
   {
      if(destParticipantInviteSessionHandle.isValid())
      {
         if(mPendingRequest.mType == None)
         {
            if((mState == Connecting || mState == Accepted || mState == Connected) && mInviteSessionHandle.isValid())
            {
               ServerInviteSession* sis = dynamic_cast<ServerInviteSession*>(mInviteSessionHandle.get());
               // If this is a UAS session and we haven't sent a final response yet - then redirect via 302 response
               if(sis && !sis->isAccepted() && mState == Connecting)
               {
                  NameAddrs destinations;
                  destinations.push_back(NameAddr(destParticipantInviteSessionHandle->peerAddr().uri()));  // ensure we don't get to or from tag by only using the inner uri()
                  mConversationManager.onParticipantRedirectSuccess(mHandle);
                  sis->redirect(destinations);
               }
               else if(mInviteSessionHandle->isConnected()) // redirect via attended transfer (with replaces)
               {
                  mRedirectSuccessCondition = successCondition;
                  mInviteSessionHandle->refer(NameAddr(destParticipantInviteSessionHandle->peerAddr().uri()) /* remove tags */, destParticipantInviteSessionHandle /* session to replace)  */, true /* refersub */);
                  stateTransition(Redirecting);
               }
               else
               {
                  mPendingRequest.mType = RedirectTo;
                  mPendingRequest.mDestInviteSessionHandle = destParticipantInviteSessionHandle;
                  mPendingRequest.mRedirectSuccessCondition = successCondition;
               }
            }
            else
            {
               mPendingRequest.mType = RedirectTo;
               mPendingRequest.mDestInviteSessionHandle = destParticipantInviteSessionHandle;
               mPendingRequest.mRedirectSuccessCondition = successCondition;
            }
         }
         else
         {
            WarningLog(<< "RemoteParticipant::redirectToParticipant error: request pending");
            mConversationManager.onParticipantRedirectFailure(mHandle, 406 /* Not Acceptable */);
         }
      }
      else
      {
         WarningLog(<< "RemoteParticipant::redirectToParticipant error: destParticipant has no valid InviteSession");
         mConversationManager.onParticipantRedirectFailure(mHandle, 406 /* Not Acceptable */);
      }
   }
   catch(BaseException &e)
   {
      WarningLog(<< "RemoteParticipant::redirectToParticipant exception: " << e);
   }
   catch(...)
   {
      WarningLog(<< "RemoteParticipant::redirectToParticipant unknown exception");
   }
}

void
RemoteParticipant::info(const Contents& contents)
{
   try
   {
      if(mPendingRequest.mType == None)
      {
         bool readyForInfo = (mState == Connected);
         if((mState == Connecting || mState == Accepted) && contents.getType() == TrickleIceContents::getStaticType())
         {
            // we can send INFO in the early media stage, subject to
            // the conditions in RFC 8840 s4.1
            readyForInfo = isTrickleIce();
         }
         if(readyForInfo)
         {
            if(mInviteSessionHandle.isValid())
            {
               DebugLog(<<"sending an INFO message");
               mInviteSessionHandle->info(contents);
            }
            else
            {
               WarningLog(<< "RemoteParticipant::info error: mInviteSessionHandle not valid");
            }
         }
         else
         {
            WarningLog(<< "RemoteParticipant::info error: mState not connected");
         }
      }
      else
      {
         WarningLog(<< "RemoteParticipant::info error: request pending");
      }
   }
   catch(BaseException &e)
   {
      WarningLog(<< "RemoteParticipant::info exception: " << e);
   }
   catch(...)
   {
      WarningLog(<< "RemoteParticipant::info unknown exception");
   }
}

void 
RemoteParticipant::hold()
{
   mLocalHold=true;

   InfoLog(<< "RemoteParticipant::hold request: handle=" << mHandle);

   try
   {
      if(mPendingRequest.mType == None)
      {
         if(mState == Connected && mInviteSessionHandle.isValid())
         {
            provideOffer(false /* postOfferAccept */, true);
            stateTransition(Holding);
         }
         else
         {
            mPendingRequest.mType = Hold;
         }
      }
      else if(mPendingRequest.mType == Unhold)
      {
         mPendingRequest.mType = None;  // Unhold pending, so move to do nothing
         return;
      } 
      else if(mPendingRequest.mType == Hold)
      {
         return;  // Hold already pending
      }
      else
      {
         WarningLog(<< "RemoteParticipant::hold error: request already pending");
      }
   }
   catch(BaseException &e)
   {
      WarningLog(<< "RemoteParticipant::hold exception: " << e);
   }   
   catch(...)
   {
      WarningLog(<< "RemoteParticipant::hold unknown exception");
   }
}

void 
RemoteParticipant::unhold()
{
   mLocalHold=false;

   InfoLog(<< "RemoteParticipant::unhold request: handle=" << mHandle);

   try
   {
      if(mPendingRequest.mType == None)
      {
         if(mState == Connected && mInviteSessionHandle.isValid())
         {
            provideOffer(false /* postOfferAccept */, true);
            stateTransition(Unholding);
         }
         else
         {
            mPendingRequest.mType = Unhold;
         }
      }
      else if(mPendingRequest.mType == Hold)
      {
         mPendingRequest.mType = None;  // Hold pending, so move do nothing
         return;
      } 
      else if(mPendingRequest.mType == Unhold)
      {
         return;  // Unhold already pending
      }
      else
      {
         WarningLog(<< "RemoteParticipant::unhold error: request already pending");
      }
   }
   catch(BaseException &e)
   {
      WarningLog(<< "RemoteParticipant::unhold exception: " << e);
   }
   catch(...)
   {
      WarningLog(<< "RemoteParticipant::unhold unknown exception");
   }
}

void
RemoteParticipant::requestKeyframeFromPeer()
{
   std::shared_ptr<resip::SdpContents> _sdp = getRemoteSdp();
   if(!_sdp)
   {
      ErrLog(<<"we need to request a keyframe but there is no peer SDP");
      return;
   }
   std::set<Data> streamIDs = _sdp->session().getMediaStreamLabels();
   if(!streamIDs.empty())
   {
      DebugLog(<<"requesting a keyframe for stream(s)");
      MediaControlContents mcc;
      mcc.mediaControl() = MediaControlContents::MediaControl(streamIDs, true);
      info(mcc);
   }
   else
   {
      WarningLog(<<"we need to request a keyframe but the peer SDP does not contain a stream ID (RFC 4574)");
   }
}

void
RemoteParticipant::reInvite()
{
   // calling RemoteParticipant::unhold() here forces a reINVITE,
   // even if not currently on hold.
   // After experimenting with EX90, discovered that both hold()
   // and unhold() required to establish video in both directions.
   hold();
   unhold();
}

void
RemoteParticipant::setRemoteHold(bool remoteHold)
{
   bool stateChanged = (remoteHold != mRemoteHold);
   mRemoteHold = remoteHold;
   if(stateChanged)
   {
      mConversationManager.onParticipantRequestedHold(mHandle, mRemoteHold);
   }
}

void 
RemoteParticipant::setPendingOODReferInfo(ServerOutOfDialogReqHandle ood, const SipMessage& referMsg)
{
   stateTransition(PendingOODRefer);
   mPendingOODReferMsg = referMsg;
   mPendingOODReferNoSubHandle = ood;
}

void 
RemoteParticipant::setPendingOODReferInfo(ServerSubscriptionHandle ss, const SipMessage& referMsg)
{
   stateTransition(PendingOODRefer);
   mPendingOODReferMsg = referMsg;
   mPendingOODReferSubHandle = ss;
}

void 
RemoteParticipant::acceptPendingOODRefer()
{
   if(mState == PendingOODRefer)
   {
      std::shared_ptr<UserProfile> profile;
      bool accepted = false;
      if(mPendingOODReferNoSubHandle.isValid())
      {
         mPendingOODReferNoSubHandle->send(mPendingOODReferNoSubHandle->accept(202));  // Accept OOD Refer
         profile = mPendingOODReferNoSubHandle->getUserProfile();
         accepted = true;
      }
      else if(mPendingOODReferSubHandle.isValid())
      {
         mPendingOODReferSubHandle->send(mPendingOODReferSubHandle->accept(202));  // Accept OOD Refer
         profile = mPendingOODReferSubHandle->getUserProfile();
         accepted = true;
      }
      if(accepted)
      {
         // Create offer
         ParticipantHandle handleId = mHandle;
         ConversationManager& cm = mConversationManager;
         buildSdpOffer(mLocalHold, [this, handleId, &cm, profile](bool success, std::unique_ptr<SdpContents> _offer){
            if(!cm.getParticipant(handleId))
            {
               WarningLog(<<"handle no longer valid");
               return;
            }
            if(!success)
            {
               ErrLog(<<"failed to create an SDP offer");
               mConversationManager.onParticipantTerminated(mHandle, 500);
               delete this;
               return;
            }
            SdpContents& offer = *_offer;
            // Build the Invite
            auto invitemsg = mDum.makeInviteSessionFromRefer(mPendingOODReferMsg,
                     profile,
                     mPendingOODReferSubHandle,  // Note will be invalid if refer no-sub, which is fine
                     &offer,
                     DialogUsageManager::None,  //EncryptionLevel
                     0,     // Alternative Contents
                     &mDialogSet);
            mDialogSet.sendInvite(std::move(invitemsg));

            adjustRTPStreams(true);

            stateTransition(Connecting);
         });
      }
      else
      {
         WarningLog(<< "acceptPendingOODRefer - no valid handles");
         mConversationManager.onParticipantTerminated(mHandle, 500);
         delete this;
      }
   }
}

void 
RemoteParticipant::rejectPendingOODRefer(unsigned int statusCode)
{
   if(mState == PendingOODRefer)
   {
      if(mPendingOODReferNoSubHandle.isValid())
      {
         mPendingOODReferNoSubHandle->send(mPendingOODReferNoSubHandle->reject(statusCode));
         mConversationManager.onParticipantTerminated(mHandle, statusCode);
      }
      else if(mPendingOODReferSubHandle.isValid())
      {
         mPendingOODReferSubHandle->send(mPendingOODReferSubHandle->reject(statusCode));  
         mConversationManager.onParticipantTerminated(mHandle, statusCode);
      }
      else
      {
         WarningLog(<< "rejectPendingOODRefer - no valid handles");
         mConversationManager.onParticipantTerminated(mHandle, 500);
      }
      mDialogSet.destroy();  // Will also cause "this" to be deleted
   }
}

void 
RemoteParticipant::redirectPendingOODRefer(resip::NameAddr& destination)
{
   if(mState == PendingOODRefer)
   {
      if(mPendingOODReferNoSubHandle.isValid())
      {
         auto redirect = mPendingOODReferNoSubHandle->reject(302 /* Moved Temporarily */);
         redirect->header(h_Contacts).clear();
         redirect->header(h_Contacts).push_back(destination);
         mPendingOODReferNoSubHandle->send(std::move(redirect));
         mConversationManager.onParticipantTerminated(mHandle, 302 /* Moved Temporarily */);
      }
      else if(mPendingOODReferSubHandle.isValid())
      {
         auto redirect = mPendingOODReferSubHandle->reject(302 /* Moved Temporarily */);
         redirect->header(h_Contacts).clear();
         redirect->header(h_Contacts).push_back(destination);
         mPendingOODReferSubHandle->send(std::move(redirect));  
         mConversationManager.onParticipantTerminated(mHandle, 302 /* Moved Temporarily */);
      }
      else
      {
         WarningLog(<< "rejectPendingOODRefer - no valid handles");
         mConversationManager.onParticipantTerminated(mHandle, 500);
      }
      mDialogSet.destroy();  // Will also cause "this" to be deleted
   }
}

void
RemoteParticipant::processReferNotify(ClientSubscriptionHandle h, const SipMessage& notify)
{
   unsigned int code = 400;  // Bad Request - default if for some reason a valid sipfrag is not present

   mReferSubscriptionHandle = h;

   SipFrag* frag  = dynamic_cast<SipFrag*>(notify.getContents());
   if (frag)
   {
      // Get StatusCode from SipFrag
      if (frag->message().isResponse())
      {
         code = frag->message().header(h_StatusLine).statusCode();
      }
   }

   // Check if response code in SipFrag meets our completion conditions
   if (mRedirectSuccessCondition == ConversationManager::RedirectSuccessOnTrying && code == 100)
   {
      if (mState == Redirecting)
      {
         if (mHandle) mConversationManager.onParticipantRedirectSuccess(mHandle);
         h->end();  // We don't care about any more updates, end the implied subscription
         stateTransition(Connected);
      }
   }
   else if ((mRedirectSuccessCondition == ConversationManager::RedirectSuccessOnTrying ||
             mRedirectSuccessCondition == ConversationManager::RedirectSuccessOnRinging) &&
            code >= 180 && code <= 189)
   {
      if (mState == Redirecting)
      {
         if (mHandle) mConversationManager.onParticipantRedirectSuccess(mHandle);
         h->end();  // We don't care about any more updates, end the implied subscription
         stateTransition(Connected);
      }
   }
   else if(code >= 200 && code < 300)
   {
      if(mState == Redirecting)
      {
         if (mHandle) mConversationManager.onParticipantRedirectSuccess(mHandle);
         h->end();  // We don't care about any more updates, end the implied subscription - shouldn't be required here, since 200's are normally sent with subscription state terminated
         stateTransition(Connected);
      }
   }
   else if(code >= 300)
   {
      if(mState == Redirecting)
      {
         if (mHandle) mConversationManager.onParticipantRedirectFailure(mHandle, code);
         stateTransition(Connected);
      }
   }
}

void 
RemoteParticipant::provideOffer(bool postOfferAccept, bool preferExistingSdp)
{
   resip_assert(mInviteSessionHandle.isValid());
   
   ParticipantHandle handleId = mHandle;
   ConversationManager& cm = mConversationManager;
   buildSdpOffer(mLocalHold,[this, handleId, &cm, postOfferAccept](bool success, std::unique_ptr<SdpContents> offer){
      if(!cm.getParticipant(handleId))
      {
         WarningLog(<<"handle no longer valid");
         return;
      }
      if(!success)
      {
         ErrLog(<<"buildSdpOffer failed");
         mConversationManager.onParticipantTerminated(mHandle, 500);
         delete this;
         return;
      }
      mDialogSet.provideOffer(std::move(offer), mInviteSessionHandle, postOfferAccept);
      mOfferRequired = false;
   }, preferExistingSdp);
}

void
RemoteParticipant::provideAnswer(const SdpContents& offer, bool postAnswerAccept, bool postAnswerAlert)
{
   resip_assert(mInviteSessionHandle.isValid());
   InviteSessionHandle h = getInviteSessionHandle();
   buildSdpAnswer(offer, [this, h, postAnswerAccept, postAnswerAlert](bool answerOk, std::unique_ptr<SdpContents> answer){
      if(!h.isValid())
      {
         WarningLog(<<"handle no longer valid");
         return;
      }
      if(answerOk)
      {
<<<<<<< HEAD
         if(mState == Replacing)
         {
            stateTransition(Connecting);
         }
         mDialogSet.provideAnswer(std::move(answer), mInviteSessionHandle, postAnswerAccept, postAnswerAlert);
=======
         mDialogSet.provideAnswer(std::move(answer), mInviteSessionHandle, postAnswerAccept, postAnswerAlert);
         if(postAnswerAccept && mState == Replacing)
         {
            stateTransition(Connecting);
         }
>>>>>>> 399775d1
      }
      else
      {
         ErrLog(<<"buildSdpAnswer failed");
         mInviteSessionHandle->reject(488);
      }
      mPendingOffer.release();
   });
}

void 
RemoteParticipant::destroyConversations()
{
   ConversationMap temp = mConversations;  // Copy since we may end up being destroyed
   ConversationMap::iterator it;
   for(it = temp.begin(); it != temp.end(); it++)
   {
      it->second->destroy();
   }
}

void RemoteParticipant::notifyTerminating()
{
   // The dialogset is being cancelled, we are now terminating
   stateTransition(Terminating);

   ConversationMap::iterator it;
   for (it = mConversations.begin(); it != mConversations.end(); it++)
   {
      it->second->unregisterParticipant(this);
   }
   mConversations.clear();

   // It can take up to 32 seconds for a cancelled leg Dialog/DialogSet to actually get destroyed, we
   // don't want to make recon users wait this time, so signal the participant as destroyed immediately
   // and let DUM handle the rest in the background.
   if (mHandle != 0)
   {
      mConversationManager.onParticipantTerminated(mHandle, 0);
      mConversationManager.onParticipantDestroyed(mHandle);
      setHandle(0);        // unregister from Conversation Manager
   }
}

void 
RemoteParticipant::setProposedSdp(const resip::SdpContents& sdp)
{
   mDialogSet.setProposedSdp(mHandle, sdp);
}

void 
RemoteParticipant::setLocalSdp(const resip::SdpContents& sdp)
{
   InfoLog(<< "setLocalSdp: handle=" << mHandle << ", localSdp=" << sdp);
   mLocalSdp.reset(new SdpContents(sdp));
}

void 
RemoteParticipant::setRemoteSdp(const resip::SdpContents& sdp, bool answer)
{
   InfoLog(<< "setRemoteSdp: handle=" << mHandle << ", remoteSdp=" << sdp);
   mRemoteSdp.reset(new SdpContents(sdp));
   if(answer && mDialogSet.getProposedSdp())
   {
      mLocalSdp = mDialogSet.getProposedSdp();
   }
}

void 
RemoteParticipant::replaceWithParticipant(Participant* _replacingParticipant)
{
   RemoteParticipant* replacingParticipant = dynamic_cast<RemoteParticipant*>(_replacingParticipant);
    // Copy our local hold setting to the replacing participant to replace us
    replacingParticipant->mLocalHold = mLocalHold;         

    // We are about to adjust the participant handle of the replacing participant to ours
    // ensure that the mapping is also adjusted in the replacing participants dialog set
    if(replacingParticipant->mHandle == replacingParticipant->mDialogSet.getActiveRemoteParticipantHandle())
    {
        replacingParticipant->mDialogSet.setActiveRemoteParticipantHandle(mHandle);
    }

    Participant::replaceWithParticipant(replacingParticipant);
}

void
RemoteParticipant::onNewSession(ClientInviteSessionHandle h, InviteSession::OfferAnswerType oat, const SipMessage& msg)
{
   InfoLog(<< "onNewSession(Client): handle=" << mHandle << ", " << msg.brief());
   mInviteSessionHandle = h->getSessionHandle();
   mDialogId = getDialogId();
}

void
RemoteParticipant::onNewSession(ServerInviteSessionHandle h, InviteSession::OfferAnswerType oat, const SipMessage& msg)
{
   InfoLog(<< "onNewSession(Server): handle=" << mHandle << ", " << msg.brief());

   mInviteSessionHandle = h->getSessionHandle();         
   mDialogId = getDialogId();
            
   // First check if this INVITE is to replace an existing session
   if(msg.exists(h_Replaces))
   {
      pair<InviteSessionHandle, int> presult;
      presult = mDum.findInviteSession(msg.header(h_Replaces));
      if(!(presult.first == InviteSessionHandle::NotValid())) 
      {         
         RemoteParticipant* participantToReplace = dynamic_cast<RemoteParticipant *>(presult.first->getAppDialog().get());
         InfoLog(<< "onNewSession(Server): handle=" << mHandle << ", to replace handle=" << participantToReplace->getParticipantHandle() << ", " << msg.brief());

         // Assume Participant Handle of old call
         participantToReplace->replaceWithParticipant(this);      // adjust conversation mappings

         // Session to replace was found - end old session and flag to auto-answer this session after SDP offer-answer is complete
         participantToReplace->destroyParticipant();
         stateTransition(Replacing);
         return;
      }      
   }

   // Check for Auto-Answer indication - support draft-ietf-answer-mode-01 
   // and Answer-After parameter of Call-Info header
   ConversationProfile* profile = dynamic_cast<ConversationProfile*>(h->getUserProfile().get());
   bool autoAnswer = false;
   if(profile)
   {
      bool autoAnswerRequired;
      autoAnswer = profile->shouldAutoAnswer(msg, &autoAnswerRequired);
      if(!autoAnswer && autoAnswerRequired)  // If we can't autoAnswer but it was required, we must reject the call
      {
         WarningCategory warning;
         warning.hostname() = DnsUtil::getLocalHostName();
         warning.code() = 399; /* Misc. */
         warning.text() = "automatic answer forbidden";
         setHandle(0); // Don't generate any callbacks for this rejected invite
         h->reject(403 /* Forbidden */, &warning);
         return;
      }
   }
   else
   {
      WarningLog(<<"bypassing logic for Auto-Answer");
   }
  
   // notify of new participant
   notifyIncomingParticipant(msg, autoAnswer, *profile);
}

void 
RemoteParticipant::notifyIncomingParticipant(const resip::SipMessage& msg, bool autoAnswer, ConversationProfile& conversationProfile)
{
   if(mHandle) mConversationManager.onIncomingParticipant(mHandle, msg, autoAnswer, conversationProfile);
}

void
RemoteParticipant::onFailure(ClientInviteSessionHandle h, const SipMessage& msg)
{
   stateTransition(Terminating);
   InfoLog(<< "onFailure: handle=" << mHandle << ", " << msg.brief());
   // If ForkSelectMode is automatic, then ensure we destory any conversations, except the original
   if((mDialogSet.getForkSelectMode() == ConversationManager::ForkSelectAutomatic ||
       mDialogSet.getForkSelectMode() == ConversationManager::ForkSelectAutomaticEx) &&
      mHandle != mDialogSet.getActiveRemoteParticipantHandle())
   {
      destroyConversations();
   }
}

void
RemoteParticipant::onEarlyMedia(ClientInviteSessionHandle h, const SipMessage& msg, const SdpContents& sdp)
{
   InfoLog(<< "onEarlyMedia: handle=" << mHandle << ", " << msg.brief());
   if(!mDialogSet.isStaleFork(getDialogId()))
   {
      setRemoteSdp(sdp, true);
      adjustRTPStreams();
      if(sdp.session().isTrickleIceSupported())
      {
         enableTrickleIce();
      }
   }
}

void
RemoteParticipant::onProvisional(ClientInviteSessionHandle h, const SipMessage& msg)
{
   InfoLog(<< "onProvisional: handle=" << mHandle << ", " << msg.brief());
   resip_assert(msg.header(h_StatusLine).responseCode() != 100);

   if(!mDialogSet.isStaleFork(getDialogId()))
   {
      if(mHandle) mConversationManager.onParticipantAlerting(mHandle, msg);
   }
}

void
RemoteParticipant::onConnected(ClientInviteSessionHandle h, const SipMessage& msg)
{
   InfoLog(<< "onConnected(Client): handle=" << mHandle << ", " << msg.brief());
   
   // Check if this is the first leg in a potentially forked call to send a 200
   if(!mDialogSet.isUACConnected())  
   {
      if(mHandle) mConversationManager.onParticipantConnected(mHandle, msg);

      mDialogSet.setUACConnected(getDialogId(), mHandle);
      stateTransition(Connected);
   }
   else
   {
      // We already have a 200 response - send a BYE to this leg
      h->end();
   }
}

void
RemoteParticipant::onConnected(InviteSessionHandle, const SipMessage& msg)
{
   InfoLog(<< "onConnected: handle=" << mHandle << ", " << msg.brief());
   stateTransition(Connected);
}

void
RemoteParticipant::onConnectedConfirmed(InviteSessionHandle, const SipMessage& msg)
{
   InfoLog(<< "onConnectedConfirmed: handle=" << mHandle << ", " << msg.brief());
   ConversationMap::const_iterator it;
   for (it = mConversations.begin(); it != mConversations.end(); it++)
   {
      it->second->confirmParticipant(this);
   }
   if (mHandle) mConversationManager.onParticipantConnectedConfirmed(mHandle, msg);
   stateTransition(Connected);
}

void
RemoteParticipant::onStaleCallTimeout(ClientInviteSessionHandle)
{
   WarningLog(<< "onStaleCallTimeout: handle=" << mHandle);
}

void
RemoteParticipant::onTerminated(InviteSessionHandle h, InviteSessionHandler::TerminatedReason reason, const SipMessage* msg)
{
   stateTransition(Terminating);
   switch(reason)
   {
   case InviteSessionHandler::RemoteBye:
      InfoLog(<< "onTerminated: handle=" << mHandle << ", received a BYE from peer");
      break;
   case InviteSessionHandler::RemoteCancel:
      InfoLog(<< "onTerminated: handle=" << mHandle << ", received a CANCEL from peer");
      break;
   case InviteSessionHandler::Rejected:
      InfoLog(<< "onTerminated: handle=" << mHandle << ", received a rejection from peer");
      break;
   case InviteSessionHandler::LocalBye:
      InfoLog(<< "onTerminated: handle=" << mHandle << ", ended locally via BYE");
      break;
   case InviteSessionHandler::LocalCancel:
      InfoLog(<< "onTerminated: handle=" << mHandle << ", ended locally via CANCEL");
      break;
   case InviteSessionHandler::Replaced:
      InfoLog(<< "onTerminated: handle=" << mHandle << ", ended due to being replaced");
      break;
   case InviteSessionHandler::Referred:
      InfoLog(<< "onTerminated: handle=" << mHandle << ", ended due to being reffered");
      break;
   case InviteSessionHandler::Error:
      InfoLog(<< "onTerminated: handle=" << mHandle << ", ended due to an error");
      break;
   case InviteSessionHandler::Timeout:
      InfoLog(<< "onTerminated: handle=" << mHandle << ", ended due to a timeout");
      break;
   default:
      resip_assert(false);
      break;
   }
   unsigned int statusCode = 0;
   if(msg)
   {
      if(msg->isResponse())
      {
         statusCode = msg->header(h_StatusLine).responseCode();
      }
   }

   // If this is a referred call and the refer is still around - then switch back to referrer (ie. failed transfer recovery)
   if(mHandle && mReferringAppDialog.isValid())
   {
      RemoteParticipant* participant = (RemoteParticipant*)mReferringAppDialog.get();

      replaceWithParticipant(participant);      // adjust conversation mappings
      if(participant->getParticipantHandle())
      {
         participant->adjustRTPStreams();
         return;
      }
   }

   // Ensure terminating party is from answered fork before generating event
   if(!mDialogSet.isStaleFork(getDialogId()))
   {
      if(mHandle) mConversationManager.onParticipantTerminated(mHandle, statusCode);
   }
}

void
RemoteParticipant::onRedirected(ClientInviteSessionHandle, const SipMessage& msg)
{
   InfoLog(<< "onRedirected: handle=" << mHandle << ", " << msg.brief());
}

void
RemoteParticipant::onAnswer(InviteSessionHandle h, const SipMessage& msg, const SdpContents& sdp)
{
   InfoLog(<< "onAnswer: handle=" << mHandle << ", " << msg.brief());

   // Ensure answering party is from answered fork before generating event
   if(!mDialogSet.isStaleFork(getDialogId()))
   {
      setRemoteSdp(sdp, true);
      adjustRTPStreams();
   }
   stateTransition(Connected);  // This is valid until PRACK is implemented
   requestKeyframeFromPeer();
}

void
RemoteParticipant::onOffer(InviteSessionHandle h, const SipMessage& msg, const SdpContents& offer)
{         
   InfoLog(<< "onOffer: handle=" << mHandle << ", " << msg.brief());
   if(mState == Connecting && mInviteSessionHandle.isValid())
   {
      ServerInviteSession* sis = dynamic_cast<ServerInviteSession*>(mInviteSessionHandle.get());
      if(sis && !sis->isAccepted())
      {
         // Don't set answer now - store offer and set when needed - so that sendHoldSdp() can be calculated at the right instant
         // we need to allow time for app to add to a conversation before alerting(with early flag) or answering
         mPendingOffer = std::unique_ptr<SdpContents>(static_cast<SdpContents*>(offer.clone()));
         return;
      }
   }

   if(!mediaStackPortAvailable())
   {
      WarningLog(<< "RemoteParticipant::onOffer cannot continue due to no free RTP ports, rejecting offer.");
      h->reject(480);  // Temporarily Unavailable
   }
   else
   {
      provideAnswer(offer, mState==Replacing /* postAnswerAccept */, false /* postAnswerAlert */);
   }
}

void
RemoteParticipant::onOfferRequired(InviteSessionHandle h, const SipMessage& msg)
{
   InfoLog(<< "onOfferRequired: handle=" << mHandle << ", " << msg.brief());
   // We are being asked to provide SDP to the remote end - we should no longer be considering that
   // remote end wants us to be on hold
   setRemoteHold(false);

   if(mState == Connecting && !h->isAccepted())  
   {
      // If we haven't accepted yet - delay providing the offer until accept is called (this allows time 
      // for a localParticipant to be added before generating the offer)
      mOfferRequired = true;
   }
   else
   {
      if(!mediaStackPortAvailable())
      {
         WarningLog(<< "RemoteParticipant::onOfferRequired cannot continue due to no free RTP ports, rejecting offer request.");
         h->reject(480);  // Temporarily Unavailable
      }
      else
      {
         provideOffer(mState == Replacing /* postOfferAccept */);
         if(mState == Replacing)
         {
            stateTransition(Connecting);
         }
      }
   }
}

void
RemoteParticipant::onOfferRejected(InviteSessionHandle, const SipMessage* msg)
{
   if(msg)
   {
      InfoLog(<< "onOfferRejected: handle=" << mHandle << ", " << msg->brief());
   }
   else
   {
      InfoLog(<< "onOfferRejected: handle=" << mHandle);
   }
}

void
RemoteParticipant::onOfferRequestRejected(InviteSessionHandle h, const SipMessage& msg)
{
   InfoLog(<< "onOfferRequestRejected: handle=" << mHandle << ", " << msg.brief());
   resip_assert(0);  // We never send a request for an offer (ie. Invite with no SDP)
}

void
RemoteParticipant::onRemoteSdpChanged(InviteSessionHandle h, const SipMessage& msg, const SdpContents& sdp)
{
   InfoLog(<< "onRemoteSdpChanged: handle=" << mHandle << ", " << msg.brief());      
   setRemoteSdp(sdp);
   adjustRTPStreams();
}

bool
RemoteParticipant::onMediaControlEvent(MediaControlContents::MediaControl& mediaControl)
{
   InfoLog(<<"onMediaControlEvent: not implemented by this ConversationManager");
   return false;
}

bool
RemoteParticipant::onTrickleIce(TrickleIceContents& trickleIce)
{
   InfoLog(<<"onTrickleIce: not implemented by this ConversationManager");
   return false;
}

void
RemoteParticipant::onInfo(InviteSessionHandle session, const SipMessage& msg)
{
   InfoLog(<< "onInfo: handle=" << mHandle << ", " << msg.brief());
   if(mHandle)
   {
      bool accepted = false;

      DtmfPayloadContents* dtmfContents = dynamic_cast<DtmfPayloadContents*>(msg.getContents());
      if(dtmfContents)
      {
         DtmfPayloadContents::DtmfPayload& payload = dtmfContents->dtmfPayload();
         mConversationManager.onDtmfEvent(mHandle, payload.getEventCode(), payload.getDuration(), true);
         session->acceptNIT();
         accepted = true;
      }

      MediaControlContents* mediaControlContents = dynamic_cast<MediaControlContents*>(msg.getContents());
      if(mediaControlContents)
      {
         MediaControlContents::MediaControl& payload = mediaControlContents->mediaControl();
         if(onMediaControlEvent(payload))
         {
            session->acceptNIT();
            accepted = true;
         }
      }

      TrickleIceContents* trickleIceContents = dynamic_cast<TrickleIceContents*>(msg.getContents());
      if(trickleIceContents)
      {
         if(onTrickleIce(*trickleIceContents))
         {
            session->acceptNIT();
            accepted = true;
         }
      }

      if(!accepted)
      {
         WarningLog(<<"INFO message without recognized payload content-type, rejecting");
         session->rejectNIT();
      }
   }
   else
   {
      WarningLog(<<"INFO message received, but mHandle not set, rejecting");
      session->rejectNIT();
   }
}

void
RemoteParticipant::onInfoSuccess(InviteSessionHandle, const SipMessage& msg)
{
   WarningLog(<< "(unhandled) onInfoSuccess: handle=" << mHandle << ", " << msg.brief());
}

void
RemoteParticipant::onInfoFailure(InviteSessionHandle, const SipMessage& msg)
{
   WarningLog(<< "(unhandled) onInfoFailure: handle=" << mHandle << ", " << msg.brief());
}

void
RemoteParticipant::onRefer(InviteSessionHandle is, ServerSubscriptionHandle ss, const SipMessage& msg)
{
   InfoLog(<< "onRefer: handle=" << mHandle << ", " << msg.brief());

   try
   {
      // Accept the Refer
      ss->send(ss->accept(202 /* Refer Accepted */));

      // Figure out hold SDP before removing ourselves from the conversation
      bool holdSdp = mLocalHold;  

      // Use same ConversationProfile as this participant
      auto profile = mDialogSet.getConversationProfile();

      // Create new Participant - but use same participant handle
      RemoteParticipantDialogSet* participantDialogSet;
      if (dynamic_cast<RemoteIMSessionParticipant*>(this) != nullptr)
      {
         // If current participant is an IMSession participant then create new IM Session participant to handle refer
         participantDialogSet = mConversationManager.createRemoteIMSessionParticipantDialogSetInstance(mDialogSet.getForkSelectMode(), profile);
      }
      else
      {
         // otherwise, create a normal media based RemoteParticipant
         participantDialogSet = mConversationManager.getMediaStackAdapter().createRemoteParticipantDialogSetInstance(mDialogSet.getForkSelectMode(), profile);
      }
      RemoteParticipant *participant = participantDialogSet->createUACOriginalRemoteParticipant(mHandle); // This will replace old participant in ConversationManager map
      participant->mReferringAppDialog = getHandle();

      replaceWithParticipant(participant);      // adjust conversation mappings 

      // Create offer
      InviteSessionHandle h = getInviteSessionHandle();
      participant->buildSdpOffer(holdSdp, [this, h, msg, profile, ss, participantDialogSet, participant](bool success, unique_ptr<SdpContents> _offer){
         if(!h.isValid())
         {
            WarningLog(<<"handle no longer valid");
            return;
         }
         if(!success)
         {
            ErrLog(<<"failed to create an SDP offer");
            mConversationManager.onParticipantTerminated(mHandle, 500);
            delete this;
            return;
         }
         SdpContents& offer = *_offer;
         // Build the Invite
         auto NewInviteMsg = mDum.makeInviteSessionFromRefer(msg, profile, ss->getHandle(), &offer, DialogUsageManager::None, 0, participantDialogSet);
         participantDialogSet->sendInvite(std::move(NewInviteMsg));

         // Set RTP stack to listen
         participant->adjustRTPStreams(true);
      });

   }
   catch(BaseException &e)
   {
      WarningLog(<< "onRefer exception: " << e);
   }
   catch(...)
   {
      WarningLog(<< "onRefer unknown exception");
   }
}

void 
RemoteParticipant::doReferNoSub(const SipMessage& msg)
{
   // Figure out hold SDP before removing ourselves from the conversation
   bool holdSdp = mLocalHold;  

   // Use same ConversationProfile as this participant
   auto profile = mDialogSet.getConversationProfile();

   // Create new Participant - but use same participant handle
   RemoteParticipantDialogSet* participantDialogSet;
   if (dynamic_cast<RemoteIMSessionParticipant*>(this) != nullptr)
   {
      // If current participant is an IMSession participant then create new IM Session participant to handle refer
      participantDialogSet = mConversationManager.createRemoteIMSessionParticipantDialogSetInstance(mDialogSet.getForkSelectMode(), profile);
   }
   else
   {
      // otherwise, create a normal media based RemoteParticipant
      participantDialogSet = mConversationManager.getMediaStackAdapter().createRemoteParticipantDialogSetInstance(mDialogSet.getForkSelectMode(), profile);
   }
   RemoteParticipant *participant = participantDialogSet->createUACOriginalRemoteParticipant(mHandle); // This will replace old participant in ConversationManager map
   participant->mReferringAppDialog = getHandle();

   replaceWithParticipant(participant);      // adjust conversation mappings

   // Create offer
   ParticipantHandle handleId = mHandle;
   ConversationManager& cm = mConversationManager;
   participant->buildSdpOffer(holdSdp, [this, handleId, &cm, msg, profile, participantDialogSet, participant](bool success, unique_ptr<SdpContents> _offer){
      if(!cm.getParticipant(handleId))
      {
         WarningLog(<<"handle no longer valid");
         return;
      }
      if(!success)
      {
         ErrLog(<<"failed to create SDP offer");
         mConversationManager.onParticipantTerminated(mHandle, 500);
         delete this;
         return;
      }
      SdpContents& offer = *_offer;
      // Build the Invite
      auto NewInviteMsg = mDum.makeInviteSessionFromRefer(msg, profile, &offer, participantDialogSet);
      participantDialogSet->sendInvite(std::move(NewInviteMsg));

      // Set RTP stack to listen
      participant->adjustRTPStreams(true);
   });
}

void
RemoteParticipant::onReferNoSub(InviteSessionHandle is, const SipMessage& msg)
{
   InfoLog(<< "onReferNoSub: handle=" << mHandle << ", " << msg.brief());

   try
   {
      // Accept the Refer
		is->acceptReferNoSub(202 /* Refer Accepted */);

      doReferNoSub(msg);
   }
   catch(BaseException &e)
   {
      WarningLog(<< "onReferNoSub exception: " << e);
   }
   catch(...)
   {
      WarningLog(<< "onReferNoSub unknown exception");
   }
}

void
RemoteParticipant::onReferAccepted(InviteSessionHandle, ClientSubscriptionHandle, const SipMessage& msg)
{
   InfoLog(<< "onReferAccepted: handle=" << mHandle << ", " << msg.brief());
}

void
RemoteParticipant::onReferRejected(InviteSessionHandle, const SipMessage& msg)
{
   InfoLog(<< "onReferRejected: handle=" << mHandle << ", " << msg.brief());
   if(msg.isResponse() && mState == Redirecting)
   {
      if(mHandle) mConversationManager.onParticipantRedirectFailure(mHandle, msg.header(h_StatusLine).responseCode());
      stateTransition(Connected);
   }
}

void
RemoteParticipant::onMessage(InviteSessionHandle h, const SipMessage& msg)
{
   InfoLog(<< "onMessage: handle=" << mHandle << ", " << msg.brief());

   h->acceptNIT();

   bool relay = false;
   if (mHandle) relay = mConversationManager.onReceiveIMFromParticipant(mHandle, msg);

   // Don't relay if sending the message to ourselves, this could end up in an infinite loop if both clients are using recon
   if (h->peerAddr().uri().getAOR(false) == h->myAddr().uri().getAOR(false))
   {
      relay = false;
   }

   // Relay to others in our conversations, if requested to do so
   if (relay)
   {
      Data remoteDisplayName = h->peerAddr().displayName();
      if (remoteDisplayName.empty())
      {
         remoteDisplayName = h->peerAddr().uri().user();
      }

      ConversationMap::iterator it;
      for (it = mConversations.begin(); it != mConversations.end(); it++)
      {
         it->second->relayInstantMessageToRemoteParticipants(mHandle, remoteDisplayName, msg);
      }
   }
}

void
RemoteParticipant::onMessageSuccess(InviteSessionHandle, const SipMessage& msg)
{
   InfoLog(<< "onMessageSuccess: handle=" << mHandle << ", " << msg.brief());
}

void
RemoteParticipant::onMessageFailure(InviteSessionHandle h, const SipMessage& msg)
{
   InfoLog(<< "onMessageFailure: handle=" << mHandle << ", " << msg.brief());
   auto failedMessage = h->getLastSentNITRequest();
   resip_assert(failedMessage->getContents() != nullptr);

   std::unique_ptr<Contents> contents(failedMessage->getContents()->clone());
   if (mHandle) mConversationManager.onParticipantSendIMFailure(mHandle, msg, std::move(contents));
}

void
RemoteParticipant::onForkDestroyed(ClientInviteSessionHandle)
{
   InfoLog(<< "onForkDestroyed: handle=" << mHandle);
}


////////////////////////////////////////////////////////////////////////////////
// ClientSubscriptionHandler ///////////////////////////////////////////////////
////////////////////////////////////////////////////////////////////////////////
void
RemoteParticipant::onUpdatePending(ClientSubscriptionHandle h, const SipMessage& notify, bool outOfOrder)
{
   InfoLog(<< "onUpdatePending(ClientSub): handle=" << mHandle << ", " << notify.brief());
   if (notify.exists(h_Event) && notify.header(h_Event).value() == "refer")
   {
      h->acceptUpdate();
      processReferNotify(h, notify);
   }
   else
   {
      h->rejectUpdate(400, Data("Only notifies for refers are allowed."));
   }
}

void
RemoteParticipant::onUpdateActive(ClientSubscriptionHandle h, const SipMessage& notify, bool outOfOrder)
{
   InfoLog(<< "onUpdateActive(ClientSub): handle=" << mHandle << ", " << notify.brief());
   if (notify.exists(h_Event) && notify.header(h_Event).value() == "refer")
   {
      h->acceptUpdate();
      processReferNotify(h, notify);
   }
   else
   {
      h->rejectUpdate(400, Data("Only notifies for refers are allowed."));
   }
}

void
RemoteParticipant::onUpdateExtension(ClientSubscriptionHandle h, const SipMessage& notify, bool outOfOrder)
{
   InfoLog(<< "onUpdateExtension(ClientSub): handle=" << mHandle << ", " << notify.brief());
   if (notify.exists(h_Event) && notify.header(h_Event).value() == "refer")
   {
      h->acceptUpdate();
      processReferNotify(h, notify);
   }
   else
   {
      h->rejectUpdate(400, Data("Only notifies for refers are allowed."));
   }
}

void
RemoteParticipant::onTerminated(ClientSubscriptionHandle h, const SipMessage* notify)
{
   if(notify)
   {
      InfoLog(<< "onTerminated(ClientSub): handle=" << mHandle << ", " << notify->brief());
      if (notify->isRequest() && notify->exists(h_Event) && notify->header(h_Event).value() == "refer")
      {
         // Note:  Final notify is sometimes only passed in the onTerminated callback
         processReferNotify(h, *notify);
      }
      else if(notify->isResponse() && mState == Redirecting)
      {
         if(mHandle) mConversationManager.onParticipantRedirectFailure(mHandle, notify->header(h_StatusLine).responseCode());
         stateTransition(Connected);
      }
   }
   else
   {
      // Timed out waiting for notify
      InfoLog(<< "onTerminated(ClientSub): handle=" << mHandle);
      if(mState == Redirecting)
      {
         if(mHandle) mConversationManager.onParticipantRedirectFailure(mHandle, 408);
         stateTransition(Connected);
      }
   }
}

void
RemoteParticipant::onNewSubscription(ClientSubscriptionHandle h, const SipMessage& notify)
{
   InfoLog(<< "onNewSubscription(ClientSub): handle=" << mHandle << ", " << notify.brief());
}

int 
RemoteParticipant::onRequestRetry(ClientSubscriptionHandle h, int retryMinimum, const SipMessage& notify)
{
   InfoLog(<< "onRequestRetry(ClientSub): handle=" << mHandle << ", " << notify.brief());
   return -1;
}


/* ====================================================================

 Copyright (c) 2021-2022, SIP Spectrum, Inc. www.sipspectrum.com
 Copyright (c) 2021, Daniel Pocock https://danielpocock.com
 Copyright (c) 2007-2008, Plantronics, Inc.
 All rights reserved.

 Redistribution and use in source and binary forms, with or without
 modification, are permitted provided that the following conditions are 
 met:

 1. Redistributions of source code must retain the above copyright 
    notice, this list of conditions and the following disclaimer. 

 2. Redistributions in binary form must reproduce the above copyright
    notice, this list of conditions and the following disclaimer in the
    documentation and/or other materials provided with the distribution. 

 3. Neither the name of Plantronics nor the names of its contributors 
    may be used to endorse or promote products derived from this 
    software without specific prior written permission. 

 THIS SOFTWARE IS PROVIDED BY THE COPYRIGHT HOLDERS AND CONTRIBUTORS 
 "AS IS" AND ANY EXPRESS OR IMPLIED WARRANTIES, INCLUDING, BUT NOT 
 LIMITED TO, THE IMPLIED WARRANTIES OF MERCHANTABILITY AND FITNESS FOR 
 A PARTICULAR PURPOSE ARE DISCLAIMED. IN NO EVENT SHALL THE COPYRIGHT 
 OWNER OR CONTRIBUTORS BE LIABLE FOR ANY DIRECT, INDIRECT, INCIDENTAL, 
 SPECIAL, EXEMPLARY, OR CONSEQUENTIAL DAMAGES (INCLUDING, BUT NOT 
 LIMITED TO, PROCUREMENT OF SUBSTITUTE GOODS OR SERVICES; LOSS OF USE, 
 DATA, OR PROFITS; OR BUSINESS INTERRUPTION) HOWEVER CAUSED AND ON ANY 
 THEORY OF LIABILITY, WHETHER IN CONTRACT, STRICT LIABILITY, OR TORT 
 (INCLUDING NEGLIGENCE OR OTHERWISE) ARISING IN ANY WAY OUT OF THE USE 
 OF THIS SOFTWARE, EVEN IF ADVISED OF THE POSSIBILITY OF SUCH DAMAGE.

 ==================================================================== */<|MERGE_RESOLUTION|>--- conflicted
+++ resolved
@@ -155,7 +155,6 @@
          try
          {
             if (resip::isEqualNoCase(headerName, "Replaces"))
-<<<<<<< HEAD
             {
                HeaderFieldValue hfv(value.data(), value.size());
                CallId callid(hfv, Headers::UNKNOWN);
@@ -171,23 +170,6 @@
             }
             else if (resip::isEqualNoCase(headerName, "P-Asserted-Identity"))
             {
-=======
-            {
-               HeaderFieldValue hfv(value.data(), value.size());
-               CallId callid(hfv, Headers::UNKNOWN);
-               invitemsg->header(h_Replaces) = callid;
-            }
-            else if (resip::isEqualNoCase(headerName, "Remote-Party-ID"))
-            {
-               invitemsg->header(h_RemotePartyIds).push_back(NameAddr(value));
-            }
-            else if (resip::isEqualNoCase(headerName, "Privacy"))
-            {
-               invitemsg->header(h_Privacies).push_back(PrivacyCategory(value));
-            }
-            else if (resip::isEqualNoCase(headerName, "P-Asserted-Identity"))
-            {
->>>>>>> 399775d1
                invitemsg->header(h_PAssertedIdentities).push_back(NameAddr(value));
             }
             else
@@ -224,17 +206,10 @@
 
       // Adjust RTP streams
       adjustRTPStreams(true);
-<<<<<<< HEAD
 
       // Special case of this call - since call in addToConversation will not work, since we didn't know our bridge port at that time
       applyBridgeMixWeights();
 
-=======
-
-      // Special case of this call - since call in addToConversation will not work, since we didn't know our bridge port at that time
-      applyBridgeMixWeights();
-
->>>>>>> 399775d1
    });
 }
 
@@ -1097,19 +1072,11 @@
       }
       if(answerOk)
       {
-<<<<<<< HEAD
-         if(mState == Replacing)
-         {
-            stateTransition(Connecting);
-         }
-         mDialogSet.provideAnswer(std::move(answer), mInviteSessionHandle, postAnswerAccept, postAnswerAlert);
-=======
          mDialogSet.provideAnswer(std::move(answer), mInviteSessionHandle, postAnswerAccept, postAnswerAlert);
          if(postAnswerAccept && mState == Replacing)
          {
             stateTransition(Connecting);
          }
->>>>>>> 399775d1
       }
       else
       {
