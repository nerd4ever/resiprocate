--- conflicted
+++ resolved
@@ -63,11 +63,7 @@
    virtual void hold() override {}
    virtual void unhold() override {}
 
-<<<<<<< HEAD
-   virtual void buildSdpOffer(bool holdSdp, ContinuationSdpReady c) override;
-=======
-   virtual void buildSdpOffer(bool holdSdp, resip::SdpContents& offer, bool preferExistingSdp = false) override;
->>>>>>> 4905b092
+   virtual void buildSdpOffer(bool holdSdp, ContinuationSdpReady c, bool preferExistingSdp = false) override;
    virtual void adjustRTPStreams(bool sendingOffer = false) override {} // nothing to do, we don't manage RTP streams
 
    virtual int getConnectionPortOnBridge() { return -1; } // doesn't interact with mixing bridge
