--- conflicted
+++ resolved
@@ -43,11 +43,9 @@
 obj.prof.*
 bin.prof.*
 
-<<<<<<< HEAD
-/.idea
-/cmake-build-*
-=======
 **/[Ww]in32
 **/x64
 *.vcxproj.user
->>>>>>> 10ef0bfc
+
+/.idea
+/cmake-build-*