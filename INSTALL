--- conflicted
+++ resolved
@@ -18,14 +18,8 @@
 
    e.g. on a Debian system:
 
-<<<<<<< HEAD
-     ./configure --with-ssl --with-mysql \
-               CXXFLAGS="-DUSE_CARES -DHAVE_EPOLL -DRESIP_FIXED_POINT" \
-               LDFLAGS="-lcares"
-=======
      ./configure --with-ssl --with-mysql --with-c-ares \
                CXXFLAGS="-DHAVE_EPOLL -DRESIP_FIXED_POINT"
->>>>>>> b4a7bb07
 
    NOTE: some things (e.g. reTurnServer) will ONLY build if you
          specify --with-ssl to link against SSL libraries
@@ -35,28 +29,15 @@
      ./configure \
        --with-ssl --with-mysql --with-radius --with-tfm \
        --enable-ipv6 \
-<<<<<<< HEAD
-       CXXFLAGS="-DUSE_CARES -I`pwd`/tfm/contrib/Netxx-0.3.2/include" \
-       LDFLAGS="-L`pwd`/tfm/contrib/Netxx-0.3.2/src -lcares"
-=======
        CXXFLAGS="-DHAVE_EPOLL -I`pwd`/tfm/contrib/Netxx-0.3.2/include" \
        LDFLAGS="-L`pwd`/tfm/contrib/Netxx-0.3.2/src"
->>>>>>> b4a7bb07
 
      (hint: if it fails to link against libNetxx.so, create a symlink, or
             delete libNetxx.so and it should link against libNetxx.a)
 
      OR (using contrib/ares - be sure to run ./build-contrib.sh first)
 
-<<<<<<< HEAD
-     ./configure \
-       --with-ssl --with-mysql --enable-ipv6 \
-       CXXFLAGS="-DUSE_ARES -I`pwd`/contrib/ares" \
-       LDFLAGS="-L`pwd`/contrib/ares/ -lares"
-
-=======
      ./configure --with-ssl --with-mysql --enable-ipv6 CXXFLAGS="-DHAVE_EPOLL"
->>>>>>> b4a7bb07
 
 c) Build everything:
 
